--- conflicted
+++ resolved
@@ -20,12 +20,7 @@
   configuration: docs/conf.py
 
 # Optionally build your docs in additional formats such as PDF and ePub
-<<<<<<< HEAD
-formats:
-  - all
-=======
 formats: all
->>>>>>> 817c1ad4
 
 # Optional but recommended, declare the Python requirements required
 # to build your documentation
