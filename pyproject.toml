[tool.poetry]
name = "drevalpy"
version = "1.0.10"
description = "Drug response evaluation of cancer cell line drug response models in a fair setting"
authors = ["DrEvalPy development team"]
license = "GPL-3.0"
readme = "README.md"

[tool.poetry.dependencies]
python = ">=3.11,<3.13"
numpy = ">=1.20,<2.0"
scipy = "*"
scikit-learn = ">=1.4,<1.6"
pandas = "*"
networkx = "*"
pyyaml = "*"
pytorch-lightning = "*"
torch = ">=2.1,<=2.4"
torch-geometric = "*"
flaky = "*"
requests = "*"
pingouin = "*"
ray = {extras = ["tune"], version = "^2.37.0"}
plotly = "*"
matplotlib = "*"
importlib-resources = "*"
<<<<<<< HEAD
scikit-posthocs = "*"
=======
curve-curator = {version = "*", optional = true}
toml = {version = "^0.10.2"}

[tool.poetry.extras]
fit = ["curve-curator"]
>>>>>>> 1268cc97

[tool.poetry.group.development.dependencies]
sphinx-autodoc-typehints = "<3.0"
sphinx = ">=4.0.2"
sphinx-autobuild = ">=2021.3.14"
sphinx-rtd-theme = ">=1.0.0,<3.0.3"
sphinx-click = ">=3.0.0"
pytest = "*"
nox = "*"
nox-poetry = "*"
black = "*"
isort = "*"
flake8 = "*"
flake8-bandit = "*"
flake8-bugbear = "*"
flake8-docstrings = "*"
flake8-rst-docstrings = "*"
darglint = "*"
pre-commit = "*"
pre-commit-hooks = "*"
pyupgrade = "*"
pep8-naming = "*"

[tool.black]
line-length = 120

[tool.mypy]
strict = false
pretty = true
show_column_numbers = true
show_error_codes = true
show_error_context = true
ignore_missing_imports = true

[tool.isort]
multi_line_output=3
include_trailing_comma=true
balanced_wrapping=true
line_length=120
profile = "black"

[build-system]
requires = ["poetry-core"]
build-backend = "poetry.core.masonry.api"<|MERGE_RESOLUTION|>--- conflicted
+++ resolved
@@ -24,15 +24,12 @@
 plotly = "*"
 matplotlib = "*"
 importlib-resources = "*"
-<<<<<<< HEAD
 scikit-posthocs = "*"
-=======
 curve-curator = {version = "*", optional = true}
 toml = {version = "^0.10.2"}
 
 [tool.poetry.extras]
 fit = ["curve-curator"]
->>>>>>> 1268cc97
 
 [tool.poetry.group.development.dependencies]
 sphinx-autodoc-typehints = "<3.0"
