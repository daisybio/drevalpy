from abc import ABC, abstractmethod
import inspect
import os
from typing import Dict, List, Optional

import yaml
from ..datasets.dataset import DrugResponseDataset, FeatureDataset
import numpy as np
from sklearn.model_selection import ParameterGrid


class DRPModel(ABC):
    """
    Abstract wrapper class for drug response prediction models.
    """
    early_stopping = False

    def __init__(self, target, *args, **kwargs):
        """
        Creates an instance of a drug response prediction model.
        :param model_name: model name for displaying results
        :param target: target value, e.g., IC50, EC50, AUC, classification
        :param args: optional arguments
        :param kwargs: optional keyword arguments
        """
        self.target = target

    @classmethod
    def get_hyperparameter_set(cls, hyperparameter_file: Optional[str] = None):
        # load yaml file with hyperparameters
        if hyperparameter_file is None:
            hyperparameter_file = os.path.join(os.path.dirname(inspect.getfile(cls)), "hyperparameters.yaml")

        hpams = yaml.load(open(hyperparameter_file), Loader=yaml.FullLoader)[cls.model_name]
        if hpams is None:
            return [{}]

        grid = list(ParameterGrid(hpams))
        return grid

    @property
    @abstractmethod
    def model_name(self):
        """
        Returns the model name.
        :return: model name
        """
        pass

    @property
    @abstractmethod
    def cell_line_views(self):
        """
        Returns the sources the model needs as input for describing the cell line.
        :return: cell line views, e.g., ["methylation", "gene_expression", "mirna_expression", "mutation"]
        """
        pass

    @property
    @abstractmethod
    def drug_views(self):
        """
        Returns the sources the model needs as input for describing the drug.
        :return: drug views, e.g., ["descriptors", "fingerprints", "targets"]
        """
        pass

    @abstractmethod
    def build_model(self, *args, **kwargs):
        """
        Builds the model.
        """
        pass

    @abstractmethod
    def train(
            self,
            output: DrugResponseDataset,
            output_earlystopping: Optional[DrugResponseDataset] = None,
            **inputs: Dict[str, np.ndarray]
    ) -> None:
        """
        Trains the model. Call the respective function from models_code here.
        :param output: training data associated with the response output
        :param output_earlystopping: optional early stopping dataset
        :param inputs: input data Dict of numpy arrays
        """
        pass

    @abstractmethod
    def predict(self, **inputs: Dict[str, np.ndarray]) -> np.ndarray:
        """
        Predicts the response for the given input. 

        """
        pass

    @abstractmethod
    def save(self, path):
        """
        Saves the model to models_saved.
        :param path: path to save the model
        """
        pass

    @abstractmethod
    def load(self, path):
        """
        Loads the model.
        :param path: path to load the model
        """
        pass

    @abstractmethod
<<<<<<< HEAD
    def load_cell_line_features(self, path: str) -> FeatureDataset:
=======
    def load_cell_line_features(self, data_path: str, dataset_name:str) -> FeatureDataset:
>>>>>>> ef50340e
        """
        :return: FeatureDataset
        """
        pass

    @abstractmethod
    def load_drug_features(self, data_path: str, dataset_name:str) -> FeatureDataset:
        """
        :return: FeatureDataset
        """
        pass

    def get_feature_matrices(
            self,
            cell_line_ids: np.ndarray,
            drug_ids: np.ndarray,
            cell_line_input: FeatureDataset,
            drug_input: FeatureDataset,
    ):
        cell_line_feature_matrices = {}
        for cell_line_view in self.cell_line_views:
            if cell_line_view not in cell_line_input.get_view_names():
                raise ValueError(f"Cell line input does not contain view {cell_line_view}")
            cell_line_feature_matrices[cell_line_view] = cell_line_input.get_feature_matrix(cell_line_view,
                                                                                            cell_line_ids)
        drug_feature_matrices = {}
        for drug_view in self.drug_views:
            if drug_view not in drug_input.get_view_names():
                raise ValueError(f"Drug input does not contain view {drug_view}")
            drug_feature_matrices[drug_view] = drug_input.get_feature_matrix(drug_view, drug_ids)

        return {**cell_line_feature_matrices, **drug_feature_matrices}


class SingleDRPModel(DRPModel, ABC):
    """
    Abstract wrapper class for single drug response prediction models.
    """

    def __init__(self, model_name, target, config_path, *args, **kwargs):
        """
        Creates an instance of a single drug response prediction model.
        :param model_name: model name for displaying results
        :param target: target value, e.g., IC50, EC50, AUC, classification
        :param args: optional arguments
        :param kwargs: optional keyword arguments
        """
        super(SingleDRPModel, self).__init__(model_name, target, config_path, *args, **kwargs)

    @property
    @abstractmethod
    def cell_line_views(self):
        """
        Returns the sources the model needs as input for describing the cell line.
        :return: cell line views, e.g., ["methylation", "gene_expression", "mirna_expression", "mutation"]
        """
        pass

    @property
    @abstractmethod
    def drug_views(self):
        """
        Returns the sources the model needs as input for describing the drug.
        :return: drug views, e.g., ["descriptors", "fingerprints", "targets"]
        """
        pass

    @abstractmethod
    def build_model(self, *args, **kwargs):
        """
        Builds the model.
        """
        pass

    def train(
            self,
            cell_line_input: FeatureDataset,
            drug_input: str,
            output: DrugResponseDataset,
    ):
        """
        Trains the model.
        :param cell_line_input: training data associated with the cell line input
        :param drug_input: drug name
        :param output: training data associated with the response output
        """
        self.train_drug(cell_line_input, drug_input, output)

    @abstractmethod
    def train_drug(
            self,
            cell_line_input: FeatureDataset,
            drug_name: str,
            output: DrugResponseDataset,
    ):
        """
        Trains one model per drug.
        :param cell_line_input: training data associated with the cell line input
        :param drug_name: drug name
        :param output: training data associated with the response output
        """
        pass

    def predict(self, cell_line_input: FeatureDataset, drug_input: str) -> np.ndarray:
        """
        Predicts the response for the given input.
        :param cell_line_input: input associated with the cell line
        :param drug_input: drug name
        :return: predicted response
        """
        self.predict_drug(cell_line_input, drug_input)

    @abstractmethod
    def predict_drug(self, cell_line_input: FeatureDataset, drug_name: str):
        """
        Predicts the response for the given single drug.
        :param cell_line_input: input associated with the cell line
        :param drug_name: drug name
        :return: predicted response
        """
        raise NotImplementedError("predict_drug method not implemented")

    @abstractmethod
    def save(self, path):
        """
        Saves the model to models_saved.
        :param path: path to save the model
        """
        pass

    @abstractmethod
    def load(self, path):
        """
        Loads the model.
        :param path: path to load the model
        """
        pass<|MERGE_RESOLUTION|>--- conflicted
+++ resolved
@@ -112,11 +112,7 @@
         pass
 
     @abstractmethod
-<<<<<<< HEAD
-    def load_cell_line_features(self, path: str) -> FeatureDataset:
-=======
     def load_cell_line_features(self, data_path: str, dataset_name:str) -> FeatureDataset:
->>>>>>> ef50340e
         """
         :return: FeatureDataset
         """
