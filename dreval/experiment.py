--- conflicted
+++ resolved
@@ -384,13 +384,8 @@
         ),
         config=tune.grid_search(hpam_set),
         mode="min",
-<<<<<<< HEAD
         num_samples=5,
         resources_per_trial={"cpu": 1},
-=======
-        num_samples=len(hpam_set),
-        resources_per_trial=resources_per_trial,
->>>>>>> 1497461b
         chdir_to_trial_dir=False,
         verbose=0,
     )
