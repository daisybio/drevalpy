import json
from typing import Dict, List, Optional, Tuple, Type
import warnings
from .dataset import DrugResponseDataset, FeatureDataset
from .evaluation import evaluate
from .drp_model import DRPModel
import numpy as np
import os
import shutil
import ray
import torch
from ray import tune
from sklearn.base import TransformerMixin

<<<<<<< HEAD
=======

# TODO save hpams and their scores to disk
>>>>>>> eeade6c9
def drug_response_experiment(
        models: List[Type[DRPModel]],
        response_data: DrugResponseDataset,
        response_transformation: Optional[TransformerMixin] = None,
        run_id: str = "",
        test_mode: str = "LPO",
        metric: str = "rmse",
        n_cv_splits: int = 5,
        multiprocessing: bool = False,
        randomization_mode: Optional[List[str]] = None,
        randomization_type: str = "permutation",
        n_trials_robustness: int = 0,
        path_out: str = "results/",
        overwrite: bool = False,
) -> None:
    """
    Run the drug response prediction experiment. Save results to disc.
    :param models: list of model classes to compare
    :param response_data: drug response dataset
    :param response_transformation: normalizer to use for the response data
    :param metric: metric to use for hyperparameter optimization
    :param n_cv_splits: number of cross-validation splits
    :param multiprocessing: whether to use multiprocessing
    :param randomization_mode: list of randomization modes to do.
        Modes: SVCC, SVRC, SVCD, SVRD
        Can be a list of randomization tests e.g. 'SVCC SVCD'. Default is None, which means no randomization tests are run.
        SVCC: Single View Constant for Cell Lines: in this mode, one experiment is done for every cell line view the model uses (e.g. gene expression, mutation, ..).
        For each experiment one cell line view is held constant while the others are randomized. 
        SVRC Single View Random for Cell Lines: in this mode, one experiment is done for every cell line view the model uses (e.g. gene expression, mutation, ..).
        For each experiment one cell line view is randomized while the others are held constant.
        SVCD: Single View Constant for Drugs: in this mode, one experiment is done for every drug view the model uses (e.g. fingerprints, target_information, ..).
        For each experiment one drug view is held constant while the others are randomized.
        SVRD: Single View Random for Drugs: in this mode, one experiment is done for every drug view the model uses (e.g. gene expression, target_information, ..).
        For each experiment one drug view is randomized while the others are held constant.
    :param randomization_type: type of randomization to use. Choose from "gaussian", "zeroing", "permutation". Default is "permutation"
            "gaussian": replace the features with random values sampled from a gaussian distribution with the same mean and standard deviation
            "zeroing": replace the features with zeros
            "permutation": permute the features over the instances, keeping the distribution of the features the same but dissolving the relationship to the target
    :param n_trials_robustness: number of trials to run for the robustness test. The robustness test is a test where models are retrained multiple tiems with varying seeds. Default is 0, which means no robustness test is run.
    :param path_out: path to the output directory
    :param run_id: identifier to save the results
    :param test_mode: test mode one of "LPO", "LCO", "LDO" (leave-pair-out, leave-cell-line-out, leave-drug-out)
    :param overwrite: whether to overwrite existing results

    :return: None
    """

    result_path = os.path.join(path_out, run_id, test_mode)
    # if results exists, delete them if overwrite is true
    if os.path.exists(result_path) and overwrite:
        shutil.rmtree(result_path)

    os.makedirs(result_path, exist_ok=True)

    # TODO load existing progress if it exists, currently we just overwrite
    for model_class in models:

        print(f"Running model {model_class.model_name}")

        model_path = os.path.join(result_path, model_class.model_name)
        os.makedirs(model_path, exist_ok=True)
        predictions_path = os.path.join(model_path, "predictions")
        os.makedirs(predictions_path, exist_ok=True)

        if randomization_mode is not None:
            randomization_test_path = os.path.join(model_path, "randomization_tests")
            os.makedirs(randomization_test_path)

        model_hpam_set = model_class.get_hyperparameter_set()

        response_data.split_dataset(
            n_cv_splits=n_cv_splits,
            mode=test_mode,
            split_validation=True,
            validation_ratio=0.1,
            random_state=42,
        )

        for split_index, split in enumerate(response_data.cv_splits):
            prediction_file = os.path.join(predictions_path, f"test_dataset_{test_mode}_split_{split_index}.csv")
            # if model_class.early_stopping is true then we split the validation set into a validation and early stopping set
            train_dataset = split["train"]
            validation_dataset = split["validation"]
            test_dataset = split["test"]

            if model_class.early_stopping:
                validation_dataset, early_stopping_dataset = split_early_stopping(
                    validation_dataset=validation_dataset, test_mode=test_mode
                )
            model = model_class(target="IC50")
            
            if not os.path.isfile(prediction_file): # if this split has not been run yet

                if multiprocessing:
                    ray.init(_temp_dir=os.path.join(os.path.expanduser('~'), 'raytmp'))
                    best_hpams = hpam_tune_raytune(
                        model=model,
                        train_dataset=train_dataset,
                        validation_dataset=validation_dataset,
                        early_stopping_dataset=(
                            early_stopping_dataset if model.early_stopping else None
                        ),
                        hpam_set=model_hpam_set,
                        response_transformation=response_transformation,
                        metric=metric,
                        ray_path=os.path.abspath(os.path.join(result_path, "raytune"))
                    )
                else:
                    best_hpams = hpam_tune(
                        model=model,
                        train_dataset=train_dataset,
                        validation_dataset=validation_dataset,
                        early_stopping_dataset=(
                            early_stopping_dataset if model.early_stopping else None
                        ),
                        hpam_set=model_hpam_set,
                        response_transformation=response_transformation,
                        metric=metric
                    )

                print(f"Best hyperparameters: {best_hpams}")
                print("Training model on full train and validation set to predict test set")
                # save best hyperparameters as json
                with open(os.path.join(predictions_path, f"best_hpams_split_{split_index}.json"), "w") as f:
                    json.dump(best_hpams, f)

                train_dataset.add_rows(
                    validation_dataset
                )  # use full train val set data for final training
                train_dataset.shuffle(random_state=42)

                test_dataset = train_and_predict(
                    model=model,
                    hpams=best_hpams,
                    train_dataset=train_dataset,
                    prediction_dataset=test_dataset,
                    early_stopping_dataset=(
                        early_stopping_dataset if model.early_stopping else None
                    ),
                    response_transformation=response_transformation
                )
                test_dataset.save(prediction_file)
            else:
                print(f"Split {split_index} already exists. Skipping.")
                best_hpams = json.load(open(os.path.join(predictions_path, f"best_hpams_split_{split_index}.json")))

            if randomization_mode is not None:
                randomization_test_views = get_randomization_test_views(model=model,
                                                                        randomization_mode=randomization_mode
                                                                        )
                randomization_test(
                    randomization_test_views=randomization_test_views,
                    model=model,
                    hpam_set=best_hpams,
                    train_dataset=train_dataset,
                    test_dataset=test_dataset,
                    early_stopping_dataset=early_stopping_dataset,
                    path_out=randomization_test_path,
                    split_index=split_index,
                    test_mode=test_mode,
                    randomization_type=randomization_type,
                    response_transformation=response_transformation
                )
            if n_trials_robustness > 0:
                robustness_test(
                    n_trials=n_trials_robustness,
                    model=model,
                    hpam_set=best_hpams,
                    train_dataset=train_dataset,
                    test_dataset=test_dataset,
                    early_stopping_dataset=early_stopping_dataset,
                    path_out=model_path,
                    split_index=split_index,
                    test_mode=test_mode,
                    response_transformation=response_transformation
                )


def get_randomization_test_views(model: DRPModel, randomization_mode: List[str]) -> Dict[str, List[str]]:
    cell_line_views = model.cell_line_views
    drug_views = model.drug_views
    randomization_test_views = {}
    if "SVCC" in randomization_mode:
        for view in cell_line_views:
            randomization_test_views[f"SVCC_{view}"] = [view for view in cell_line_views if view != view]
    if "SVRC" in randomization_mode:
        for view in cell_line_views:
            randomization_test_views[f"SVRC_{view}"] = [view]
    if "SVCD" in randomization_mode:
        for view in drug_views:
            randomization_test_views[f"SVCD_{view}"] = [view for view in drug_views if view != view]
    if "SVRD" in randomization_mode:
        for view in drug_views:
            randomization_test_views[f"SVRD_{view}"] = [view]

    return randomization_test_views


def robustness_test(
        n_trials: int,
        model: DRPModel,
        hpam_set: Dict,
        train_dataset: DrugResponseDataset,
        test_dataset: DrugResponseDataset,
        early_stopping_dataset: Optional[DrugResponseDataset],
        path_out: str,
        split_index: int,
        test_mode: str,
        response_transformation: Optional[TransformerMixin] = None):
    """
    Run robustness tests for the given model and dataset (run the model n times with different random seeds to get a distribution of the results)
    :param n_trials: number of trials to run
    :param model: model to evaluate
    :param hpam_set: hyperparameters to use
    :param train_dataset: training dataset
    :param test_dataset: test dataset
    :param early_stopping_dataset: early stopping dataset
    :param path_out: path to the output directory
    :param split_index: index of the split
    :param test_mode: test mode one of "LPO", "LCO", "LDO" (leave-pair-out, leave-cell-line-out, leave-drug-out)
    :param response_transformation: sklearn.preprocessing scaler like StandardScaler or MinMaxScaler to use to scale the target
    :return: None (save results to disk)
    """

    robustness_test_path = os.path.join(path_out, "robustness_test")
    os.makedirs(robustness_test_path, exist_ok=True)
    for trial in range(n_trials):
        trial_file = os.path.join(robustness_test_path, f"test_dataset_{test_mode}_split_{split_index}_{trial}.csv")
        if not os.path.isfile(trial_file):
            train_dataset.shuffle(random_state=trial)
            test_dataset.shuffle(random_state=trial)
            if early_stopping_dataset is not None:
                early_stopping_dataset.shuffle(random_state=trial)
            test_dataset = train_and_predict(
                model=model,
                hpams=hpam_set,
                train_dataset=train_dataset,
                prediction_dataset=test_dataset,
                early_stopping_dataset=early_stopping_dataset,
                response_transformation=response_transformation
            )
            test_dataset.save(trial_file)


def randomization_test(
        randomization_test_views: Dict[str, List[str]],
        model: DRPModel,
        hpam_set: Dict,
        train_dataset: DrugResponseDataset,
        test_dataset: DrugResponseDataset,
        early_stopping_dataset: Optional[DrugResponseDataset],
        path_out: str,
        split_index: int,
        test_mode: str,
        randomization_type: str = "permutation",
        response_transformation=Optional[TransformerMixin]

) -> None:
    """
    Run randomization tests for the given model and dataset
    :param randomization_test_views: views to use for the randomization tests. Key is the name of the randomization test and the value is a list of views to randomize
            e.g. {"randomize_genomics": ["copy_number_var", "mutation"], "methylation_only": ["gene_expression", "copy_number_var", "mutation"]}"
    :param model: model to evaluate
    :param hpam_set: hyperparameters to use
    :param train_dataset: training dataset
    :param test_dataset: test dataset
    :param early_stopping_dataset: early stopping dataset
    :param path_out: path to the output directory
    :param split_index: index of the split
    :param test_mode: test mode one of "LPO", "LCO", "LDO" (leave-pair-out, leave-cell-line-out, leave-drug-out)
    :param randomization_type: type of randomization to use. Choose from "gaussian", "zeroing", "permutation". Default is "permutation"
    :param response_transformation sklearn.preprocessing scaler like StandardScaler or MinMaxScaler to use to scale the target
    :return: None (save results to disk)
    """
    cl_features = model.load_cell_line_features(path=hpam_set["feature_path"])
    drug_features = model.load_drug_features(path=hpam_set["feature_path"])
    for test_name, views in randomization_test_views.items():
        randomization_test_path = os.path.join(path_out, test_name)
        randomization_test_file = os.path.join(randomization_test_path,
                                               f"test_dataset_{test_mode}_split_{split_index}.csv")

        os.makedirs(randomization_test_path, exist_ok=True)
        if not os.path.isfile(randomization_test_file):  # if this splits test has not been run yet
            for view in views:
                cl_features_rand = cl_features.copy()
                drug_features_rand = drug_features.copy()
                if view in cl_features.get_view_names():
                    cl_features_rand.randomize_features(view, randomization_type=randomization_type)
                elif view in drug_features.get_view_names():
                    drug_features_rand.randomize_features(view, randomization_type=randomization_type)
                else:
                    warnings.warn(
                        f"View {view} not found in features. Skipping randomization test {test_name} which includes this view."
                    )
                    break
                test_dataset_rand = train_and_predict(
                    model=model,
                    hpams=hpam_set,
                    train_dataset=train_dataset,
                    prediction_dataset=test_dataset,
                    early_stopping_dataset=early_stopping_dataset,
                    response_transformation=response_transformation,
                    cl_features=cl_features_rand,
                    drug_features=drug_features_rand,
                )
                test_dataset_rand.save(randomization_test_file)
        else:
            print(f"Randomization test {test_name} already exists. Skipping.")


def split_early_stopping(
        validation_dataset: DrugResponseDataset, test_mode: str
) -> Tuple[DrugResponseDataset]:
    validation_dataset.shuffle(random_state=42)
    cv_v = validation_dataset.split_dataset(
        n_cv_splits=4,
        mode=test_mode,
        split_validation=False,
        random_state=42,
    )
    # take the first fold of a 4 cv as the split ie. 3/4 for validation and 1/4 for early stopping
    validation_dataset = cv_v[0]["train"]
    early_stopping_dataset = cv_v[0]["test"]
    return validation_dataset, early_stopping_dataset


def train_and_predict(
        model: DRPModel,
        hpams: Dict[str, List],
        train_dataset: DrugResponseDataset,
        prediction_dataset: DrugResponseDataset,
        early_stopping_dataset: Optional[DrugResponseDataset] = None,
        response_transformation: Optional[TransformerMixin] = None,
        cl_features: Optional[FeatureDataset] = None,
        drug_features: Optional[FeatureDataset] = None,
) -> DrugResponseDataset:
    model.build_model(hyperparameters=hpams)

    if cl_features is None:
        print('Loading cell line features ...')
        cl_features = model.load_cell_line_features(path=hpams["feature_path"])
    if drug_features is None:
        print('Loading drug features ...')
        drug_features = model.load_drug_features(path=hpams["feature_path"])
    # making sure there are no missing features:
    print('Reducing datasets ...')
    train_dataset.reduce_to(
        cell_line_ids=cl_features.identifiers, drug_ids=drug_features.identifiers
    )

    prediction_dataset.reduce_to(
        cell_line_ids=cl_features.identifiers, drug_ids=drug_features.identifiers
    )

    print('Constructing feature matrices ...')
    inputs = model.get_feature_matrices(
        cell_line_ids=train_dataset.cell_line_ids,
        drug_ids=train_dataset.drug_ids,
        cell_line_input=cl_features,
        drug_input=drug_features)
    prediction_inputs = model.get_feature_matrices(
        cell_line_ids=prediction_dataset.cell_line_ids,
        drug_ids=prediction_dataset.drug_ids,
        cell_line_input=cl_features,
        drug_input=drug_features)
    if early_stopping_dataset is not None:
        early_stopping_dataset.reduce_to(
            cell_line_ids=cl_features.identifiers, drug_ids=drug_features.identifiers
        )
        early_stopping_inputs = model.get_feature_matrices(
            cell_line_ids=early_stopping_dataset.cell_line_ids,
            drug_ids=early_stopping_dataset.drug_ids,
            cell_line_input=cl_features,
            drug_input=drug_features,
        )
        for key in early_stopping_inputs:
            inputs[key + "_earlystopping"] = early_stopping_inputs[key]

    if response_transformation:
        response_transformation.fit(train_dataset.response.reshape(-1, 1))
        train_dataset.response = response_transformation.transform(train_dataset.response.reshape(-1, 1)).squeeze()
        early_stopping_dataset.response = response_transformation.transform(
            early_stopping_dataset.response.reshape(-1, 1)).squeeze()
        prediction_dataset.response = response_transformation.transform(
            prediction_dataset.response.reshape(-1, 1)).squeeze()

    print('Training model ...')
    if model.early_stopping:
        model.train(
            output=train_dataset,
            output_earlystopping=early_stopping_dataset,
            **inputs
        )
    else:
        model.train(
            output=train_dataset,
            **inputs
        )

    prediction_dataset.predictions = model.predict(**prediction_inputs)

    if response_transformation:
        prediction_dataset.response = response_transformation.inverse_transform(prediction_dataset.response)

    return prediction_dataset


def train_and_evaluate(
        model: DRPModel,
        hpams: Dict[str, List],
        train_dataset: DrugResponseDataset,
        validation_dataset: DrugResponseDataset,
        early_stopping_dataset: Optional[DrugResponseDataset] = None,
        response_transformation: Optional[TransformerMixin] = None,
        metric: str = "rmse",
) -> float:
    validation_dataset = train_and_predict(
        model=model,
        hpams=hpams,
        train_dataset=train_dataset,
        prediction_dataset=validation_dataset,
        early_stopping_dataset=early_stopping_dataset,
        response_transformation=response_transformation
    )
    return evaluate(validation_dataset, metric=[metric])


def hpam_tune(
        model: DRPModel,
        train_dataset: DrugResponseDataset,
        validation_dataset: DrugResponseDataset,
        hpam_set: List[Dict],
        early_stopping_dataset: Optional[DrugResponseDataset] = None,
        response_transformation: Optional[TransformerMixin] = None,
        metric: str = "rmse"
) -> Dict:
    best_score = float("inf")
    best_hyperparameters = None
    for hyperparameter in hpam_set:
        print(f"Training model with hyperparameters: {hyperparameter}")
        score = train_and_evaluate(
            model=model,
            hpams=hyperparameter,
            train_dataset=train_dataset,
            validation_dataset=validation_dataset,
            early_stopping_dataset=early_stopping_dataset,
            metric=metric,
            response_transformation=response_transformation
        )[metric]
        if score < best_score:
            print(f"current best {metric} score: {np.round(score, 3)}")
            best_score = score
            best_hyperparameters = hyperparameter
    return best_hyperparameters


def hpam_tune_raytune(
        model: DRPModel,
        train_dataset: DrugResponseDataset,
        validation_dataset: DrugResponseDataset,
        early_stopping_dataset: Optional[DrugResponseDataset],
        hpam_set: List[Dict],
        response_transformation: Optional[TransformerMixin] = None,
        metric: str = "rmse",
        ray_path: str = "raytune"
) -> Dict:
    if torch.cuda.is_available():
        resources_per_trial = {"gpu": 1}
    else:
        resources_per_trial = {"cpu": 1}
    analysis = tune.run(
        lambda hpams: train_and_evaluate(
            model=model,
            hpams=hpams,
            train_dataset=train_dataset,
            validation_dataset=validation_dataset,
            early_stopping_dataset=early_stopping_dataset,
            metric=metric,
            response_transformation=response_transformation
        ),
        config=tune.grid_search(hpam_set),
        mode="min",
        num_samples=5,
        resources_per_trial=resources_per_trial,
        chdir_to_trial_dir=False,
        verbose=0,
        storage_path=ray_path
    )
    best_config = analysis.get_best_config(metric=metric, mode="min")
    return best_config<|MERGE_RESOLUTION|>--- conflicted
+++ resolved
@@ -12,11 +12,6 @@
 from ray import tune
 from sklearn.base import TransformerMixin
 
-<<<<<<< HEAD
-=======
-
-# TODO save hpams and their scores to disk
->>>>>>> eeade6c9
 def drug_response_experiment(
         models: List[Type[DRPModel]],
         response_data: DrugResponseDataset,
