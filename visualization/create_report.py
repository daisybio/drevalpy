--- conflicted
+++ resolved
@@ -1,6 +1,4 @@
 import os
-<<<<<<< HEAD
-
 import pandas as pd
 
 from utils import parse_results
@@ -8,150 +6,7 @@
 from single_model_regression import generate_regression_plots
 from violin import create_evaluation_violin
 from scatter_eval_models import generate_scatter_eval_models_plot
-from suite.evaluation import AVAILABLE_METRICS
-=======
-from dreval.evaluation import evaluate, visualize_results, AVAILABLE_METRICS
-from dreval.dataset import DrugResponseDataset
-
-
-def parse_results(id):
-    result_dir = pathlib.Path(f'../results/{id}')
-    # recursively find all the files in the result directory
-    result_files = list(result_dir.rglob('*.csv'))
-    evaluation_results = {}
-    true_vs_pred = pd.DataFrame({'algorithm': [], 'rand_setting': [], 'eval_setting': [], 'y_true': [], 'y_pred': []})
-    for file in result_files:
-        result = pd.read_csv(file)
-        dataset = DrugResponseDataset(
-            response=result['response'],
-            cell_line_ids=result['cell_line_ids'],
-            drug_ids=result['drug_ids'],
-            predictions=result['predictions']
-        )
-        file_parts = os.path.normpath(file).split('/')
-        algorithm = file_parts[3]
-        rand_setting = file_parts[-2].replace('_', '-')
-        filename = file_parts[-1]
-        eval_setting = f"{filename.split('_')[2]}_split_{filename.split('_')[4].split('.')[0]}"
-        evaluation_results[f"{algorithm}_{rand_setting}_{eval_setting}"] = evaluate(dataset, AVAILABLE_METRICS.keys())
-        tmp_df = pd.DataFrame({
-            'algorithm': [algorithm for _ in range(len(dataset.response))],
-            'rand_setting': [rand_setting for _ in range(len(dataset.response))],
-            'eval_setting': [eval_setting for _ in range(len(dataset.response))],
-            'drug': dataset.drug_ids,
-            'cell_line': dataset.cell_line_ids,
-            'y_true': dataset.response,
-            'y_pred': dataset.predictions})
-        true_vs_pred = pd.concat([true_vs_pred, tmp_df])
-    evaluation_results = pd.DataFrame.from_dict(evaluation_results, orient='index')
-    return evaluation_results, true_vs_pred
-
-
-def generate_heatmap(df: pd.DataFrame):
-    #df = df.fillna(0)
-    df.sort_index(inplace=True)
-    # drop r^2, mse, rmse
-    df_errors = df[['mse', 'rmse', 'mae']]
-    df_corrs = df[['pearson', 'spearman', 'kendall', 'partial_correlation']]
-    titles = ['R^2', 'Correlations', 'Errors']
-    fig = make_subplots(rows=3, cols=1, subplot_titles=tuple(titles))
-    for i in range(3):
-        if i == 0:
-            # heatmap for r^2
-            dt = df[['r2']].sort_values(by='r2', ascending=True)
-            fig=fig.add_trace(
-                go.Heatmap(z=dt.values, x=['R^2'], y=list(dt.index), colorscale='Blues', texttemplate='%{z:.2f}'),
-                row=1, col=1
-            )
-        elif i == 1:
-            # heatmap for correlations
-            dt = df_corrs.sort_values(by='pearson', ascending=True)
-            fig=fig.add_trace(
-                go.Heatmap(z=dt.values, x=list(dt.columns), y=list(dt.index), colorscale='Viridis', texttemplate='%{z:.2f}'),
-                row=2, col=1
-            )
-        else:
-            # heatmap for errors
-            dt = df_errors.sort_values(by='mse', ascending=False)
-            fig=fig.add_trace(
-                go.Heatmap(z=dt.values, x=list(dt.columns), y=list(dt.index), colorscale='hot', texttemplate='%{z:.2f}'),
-                row=3, col=1
-            )
-    fig.update_layout(height=1000, width=1000, title_text="Heatmap of the evaluation metrics")
-    fig.update_traces(showscale=False)
-    return fig
-
-
-def generate_regression_plots(df: pd.DataFrame, id):
-    if not os.path.exists(f'../results/{id}/regression_plots'):
-        os.mkdir(f'../results/{id}/regression_plots')
-    sccs = df.groupby(['algorithm', 'rand_setting', 'eval_setting', 'drug']).apply(lambda x: scipy.stats.pearsonr(x['y_true'], x['y_pred'])[0])
-    sccs = sccs.reset_index()
-    sccs.columns = ['algorithm', 'rand_setting', 'eval_setting', 'drug', 'scc']
-    df = df.merge(sccs, on=['algorithm', 'rand_setting', 'eval_setting', 'drug'])
-    df['combination'] = df['algorithm'] + ' ' + df['rand_setting'] + ' ' + df['eval_setting']
-    for combination in df['combination'].unique():
-        tmp_df = df[df['combination'] == combination]
-        fig = make_regression_slider(tmp_df)
-        fig.write_html(f'../results/{id}/regression_plots/{combination}_regression_lines.html')
-
-
-def make_regression_slider(df: pd.DataFrame):
-    n_ticks = 21
-    fig = px.scatter(df, x="y_true", y="y_pred", color="drug", trendline="ols",
-                     hover_name="drug", hover_data=["scc", "cell_line"], title=f"{df['combination'].unique()[0]}: Regression plot")
-
-    # Create and add slider
-    steps = []
-    # take the range from scc and divide it into 10 equal parts
-    scc_parts = np.linspace(-1, 1, n_ticks)
-    for i in range(n_ticks):
-        # from the fig data, get the hover data and check if it is greater than the scc_parts[i]
-        # only iterate over even numbers
-        sccs = [0 for _ in range(0, len(fig.data))]
-        for j in range(0, len(fig.data)):
-            if j % 2 == 0:
-                sccs[j] = fig.data[j].customdata[0, 0]
-            else:
-                sccs[j] = fig.data[j - 1].customdata[0, 0]
-
-        if i == n_ticks - 1:
-            visible_traces = sccs >= scc_parts[i]
-            title = f"{df['combination'].unique()[0]}: Slider for SCCs >= {str(round(scc_parts[i], 1))} (step {str(i + 1)} of {str(n_ticks)})"
-        else:
-            visible_traces_gt = sccs >= scc_parts[i]
-            visible_traces_lt = sccs < scc_parts[i + 1]
-            visible_traces = visible_traces_gt & visible_traces_lt
-            title = f"{df['combination'].unique()[0]}: Slider for SCCs between {str(round(scc_parts[i], 1))} and {str(round(scc_parts[i + 1], 1))} (step {str(i + 1)} of {str(n_ticks)})"
-        step = dict(
-            method="update",
-            args=[{"visible": visible_traces},
-                  {"title": title}],
-            label=str(round(scc_parts[i], 1))
-        )
-        steps.append(step)
-
-    sliders = [dict(
-        active=0,
-        currentvalue={"prefix": "SCC="},
-        pad={"t": 50},
-        steps=steps
-    )]
-
-    fig.update_layout(
-        sliders=sliders,
-        legend=dict(
-            yanchor="top",
-            y=1.0,
-            xanchor="left",
-            x=1.05
-        )
-    )
-
-    fig.update_xaxes(range=[np.min(df["y_true"]), np.max(df["y_true"])])
-    fig.update_yaxes(range=[np.min(df["y_pred"]), np.max(df["y_pred"])])
-    return fig
->>>>>>> 094fa7f1
+from dreval.evaluation import AVAILABLE_METRICS
 
 
 def create_index_html(id):
