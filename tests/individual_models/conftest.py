import tempfile

import pytest
<<<<<<< HEAD

from drevalpy.datasets.dataset import DrugResponseDataset, FeatureDataset
from drevalpy.datasets.loader import load_toy
from drevalpy.models import SimpleNeuralNetwork


@pytest.fixture(scope="session")
def sample_dataset() -> tuple[DrugResponseDataset, FeatureDataset, FeatureDataset]:
    path_data = "../data"
    drug_response = load_toy(path_data)
    cell_line_features = SimpleNeuralNetwork().load_cell_line_features(path_data, "Toy_Data")
    drug_features = SimpleNeuralNetwork().load_drug_features(path_data, "Toy_Data")
    return drug_response, cell_line_features, drug_features
=======
import requests
from typing import Tuple

from drevalpy.datasets.dataset import DrugResponseDataset, FeatureDataset
from drevalpy.datasets.toy import Toy
from drevalpy.models.utils import get_multiomics_feature_dataset, load_drug_fingerprint_features


@pytest.fixture(scope="session")
def sample_dataset() -> Tuple[DrugResponseDataset, FeatureDataset, FeatureDataset]:
    url = "https://zenodo.org/doi/10.5281/zenodo.12633909"
    # Fetch the latest record
    response = requests.get(url)
    latest_url = response.links["linkset"]["url"]
    response = requests.get(latest_url)
    data = response.json()
    name_to_url = {file["key"]: file["links"]["self"] for file in data["files"]}
    tmpdir = tempfile.TemporaryDirectory()
    dir_name = tmpdir.name
    toy_data_url = name_to_url["Toy_Data.zip"]
    response = requests.get(toy_data_url)
    file_path = os.path.join(dir_name, "Toy_Data.zip")

    print(f"Loading Toy Dataset from Zenodo, from {data['created']}")

    with open(file_path, "wb") as f:
        f.write(response.content)

    with zipfile.ZipFile(file_path, "r") as zip_ref:
        zip_ref.extractall(dir_name)

    # Load the Toy dataset
    toy_dataset = Toy(path_data=dir_name)
    # Load the cell line features
    cell_line_input = get_multiomics_feature_dataset(
        data_path=dir_name, dataset_name="Toy_Data", gene_list=None
    )
    # Load the drug features
    drug_input = load_drug_fingerprint_features(data_path=dir_name, dataset_name="Toy_Data")
    return toy_dataset, cell_line_input, drug_input
>>>>>>> 0b780ba3
<|MERGE_RESOLUTION|>--- conflicted
+++ resolved
@@ -1,59 +1,23 @@
 import tempfile
-
 import pytest
-<<<<<<< HEAD
 
 from drevalpy.datasets.dataset import DrugResponseDataset, FeatureDataset
 from drevalpy.datasets.loader import load_toy
-from drevalpy.models import SimpleNeuralNetwork
+from drevalpy.models.utils import (get_multiomics_feature_dataset, load_drug_fingerprint_features,
+                                   load_drug_ids_from_csv, load_cl_ids_from_csv)
 
 
 @pytest.fixture(scope="session")
 def sample_dataset() -> tuple[DrugResponseDataset, FeatureDataset, FeatureDataset]:
     path_data = "../data"
     drug_response = load_toy(path_data)
-    cell_line_features = SimpleNeuralNetwork().load_cell_line_features(path_data, "Toy_Data")
-    drug_features = SimpleNeuralNetwork().load_drug_features(path_data, "Toy_Data")
-    return drug_response, cell_line_features, drug_features
-=======
-import requests
-from typing import Tuple
-
-from drevalpy.datasets.dataset import DrugResponseDataset, FeatureDataset
-from drevalpy.datasets.toy import Toy
-from drevalpy.models.utils import get_multiomics_feature_dataset, load_drug_fingerprint_features
-
-
-@pytest.fixture(scope="session")
-def sample_dataset() -> Tuple[DrugResponseDataset, FeatureDataset, FeatureDataset]:
-    url = "https://zenodo.org/doi/10.5281/zenodo.12633909"
-    # Fetch the latest record
-    response = requests.get(url)
-    latest_url = response.links["linkset"]["url"]
-    response = requests.get(latest_url)
-    data = response.json()
-    name_to_url = {file["key"]: file["links"]["self"] for file in data["files"]}
-    tmpdir = tempfile.TemporaryDirectory()
-    dir_name = tmpdir.name
-    toy_data_url = name_to_url["Toy_Data.zip"]
-    response = requests.get(toy_data_url)
-    file_path = os.path.join(dir_name, "Toy_Data.zip")
-
-    print(f"Loading Toy Dataset from Zenodo, from {data['created']}")
-
-    with open(file_path, "wb") as f:
-        f.write(response.content)
-
-    with zipfile.ZipFile(file_path, "r") as zip_ref:
-        zip_ref.extractall(dir_name)
-
-    # Load the Toy dataset
-    toy_dataset = Toy(path_data=dir_name)
-    # Load the cell line features
     cell_line_input = get_multiomics_feature_dataset(
-        data_path=dir_name, dataset_name="Toy_Data", gene_list=None
+        data_path=path_data, dataset_name="Toy_Data", gene_list=None
     )
+    cell_line_ids = load_cl_ids_from_csv(path=path_data, dataset_name="Toy_Data")
+    cell_line_input._add_features(cell_line_ids)
     # Load the drug features
-    drug_input = load_drug_fingerprint_features(data_path=dir_name, dataset_name="Toy_Data")
-    return toy_dataset, cell_line_input, drug_input
->>>>>>> 0b780ba3
+    drug_ids = load_drug_ids_from_csv(data_path=path_data, dataset_name="Toy_Data")
+    drug_input = load_drug_fingerprint_features(data_path=path_data, dataset_name="Toy_Data")
+    drug_input._add_features(drug_ids)
+    return drug_response, cell_line_input, drug_input