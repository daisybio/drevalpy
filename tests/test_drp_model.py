--- conflicted
+++ resolved
@@ -257,13 +257,9 @@
         assert np.all(common_cls == ["22Rv1", "CAL-120"])
         assert len(dataset.meta_info) == 4
     if gene_list is None:
-<<<<<<< HEAD
-        assert np.all(dataset.meta_info["gene_expression"] == ["TSPAN6", "TNMD", "BRCA1", "SCYL3", "HDAC1", "INSIG1", "FOXO3"])
-=======
         assert np.all(
             dataset.meta_info["gene_expression"] == ["TSPAN6", "TNMD", "BRCA1", "SCYL3", "HDAC1", "INSIG1", "FOXO3"]
         )
->>>>>>> af3d49d4
         for key in dataset.meta_info:
             assert len(dataset.meta_info[key]) == 7
     elif gene_list == "landmark_genes":
