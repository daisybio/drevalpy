"""Tests whether the main function of the package runs without errors and produces the expected output."""

import os
import tempfile
from argparse import Namespace

import pytest

from drevalpy.utils import main
from drevalpy.visualization.utils import parse_results, prep_results


@pytest.mark.parametrize(
    "args",
    [
        {
            "run_id": "test_run",
            "dataset_name": "Toy_Data",
            "models": ["ElasticNet"],
            "baselines": ["NaiveDrugMeanPredictor"],
            "test_mode": ["LPO"],
            "randomization_mode": ["SVRC"],
            "randomization_type": "permutation",
            "n_trials_robustness": 2,
            "cross_study_datasets": ["GDSC1"],
            "curve_curator": False,
            "overwrite": False,
            "optim_metric": "RMSE",
            "n_cv_splits": 2,
            "response_transformation": "None",
            "multiprocessing": False,
            "path_data": "../data",
        }
    ],
)
def test_run_suite(args):
    """
    Tests run_suite.py, i.e., all functionality of the main package.

    :param args: TODO
    """
    temp_dir = tempfile.TemporaryDirectory()
    args["path_out"] = temp_dir.name
    args = Namespace(**args)
    main(args)
    assert os.listdir(temp_dir.name) == ["test_run"]
    (
        evaluation_results,
        evaluation_results_per_drug,
        evaluation_results_per_cell_line,
        true_vs_pred,
    ) = parse_results(path_to_results=f"{temp_dir.name}/{args.run_id}")

    (
        evaluation_results,
        evaluation_results_per_drug,
        evaluation_results_per_cell_line,
        true_vs_pred,
    ) = prep_results(
        evaluation_results,
        evaluation_results_per_drug,
        evaluation_results_per_cell_line,
        true_vs_pred,
    )

    assert len(evaluation_results.columns) == 22
    assert len(evaluation_results_per_drug.columns) == 15
    assert len(evaluation_results_per_cell_line.columns) == 15
    assert len(true_vs_pred.columns) == 12

    assert all(model in evaluation_results.algorithm.unique() for model in args.models)
    assert all(baseline in evaluation_results.algorithm.unique() for baseline in args.baselines)
    assert "predictions" in evaluation_results.rand_setting.unique()
    if len(args.randomization_mode) > 0:
        for rand_setting in args.randomization_mode:
<<<<<<< HEAD
            assert any(setting.startswith(f"randomize-{rand_setting}") for setting in evaluation_results.rand_setting.unique())
    if args.n_trials_robustness > 0:
        assert any(setting.startswith(f"robustness-{args.n_trials_robustness}") for setting in evaluation_results.rand_setting.unique())
=======
            assert any(
                setting.startswith(f"randomize-{rand_setting}") for setting in evaluation_results.rand_setting.unique()
            )
    if args.n_trials_robustness > 0:
        assert any(
            setting.startswith(f"robustness-{args.n_trials_robustness}")
            for setting in evaluation_results.rand_setting.unique()
        )
>>>>>>> af3d49d4
    assert all(test_mode in evaluation_results.LPO_LCO_LDO.unique() for test_mode in args.test_mode)
    assert evaluation_results.CV_split.astype(int).max() == (args.n_cv_splits - 1)
    assert evaluation_results.Pearson.astype(float).max() > 0.5<|MERGE_RESOLUTION|>--- conflicted
+++ resolved
@@ -73,11 +73,6 @@
     assert "predictions" in evaluation_results.rand_setting.unique()
     if len(args.randomization_mode) > 0:
         for rand_setting in args.randomization_mode:
-<<<<<<< HEAD
-            assert any(setting.startswith(f"randomize-{rand_setting}") for setting in evaluation_results.rand_setting.unique())
-    if args.n_trials_robustness > 0:
-        assert any(setting.startswith(f"robustness-{args.n_trials_robustness}") for setting in evaluation_results.rand_setting.unique())
-=======
             assert any(
                 setting.startswith(f"randomize-{rand_setting}") for setting in evaluation_results.rand_setting.unique()
             )
@@ -86,7 +81,6 @@
             setting.startswith(f"robustness-{args.n_trials_robustness}")
             for setting in evaluation_results.rand_setting.unique()
         )
->>>>>>> af3d49d4
     assert all(test_mode in evaluation_results.LPO_LCO_LDO.unique() for test_mode in args.test_mode)
     assert evaluation_results.CV_split.astype(int).max() == (args.n_cv_splits - 1)
     assert evaluation_results.Pearson.astype(float).max() > 0.5