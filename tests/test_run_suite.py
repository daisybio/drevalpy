"""Tests whether the main function of the package runs without errors and produces the expected output."""

import os
import pathlib
import tempfile
from argparse import Namespace

import pytest

from drevalpy.utils import check_arguments, get_parser, main
from drevalpy.visualization.utils import (
    create_html,
    create_index_html,
    create_output_directories,
    draw_algorithm_plots,
    draw_setting_plots,
    parse_results,
    prep_results,
)


@pytest.mark.parametrize(
    "args",
    [
        {
            "run_id": "test_run",
            "dataset_name": "TOYv1",
            "models": ["ElasticNet"],
            "baselines": ["NaiveMeanEffectsPredictor", "NaivePredictor"],
            "test_mode": ["LPO"],
            "randomization_mode": ["SVRC"],
            "randomization_type": "permutation",
            "n_trials_robustness": 2,
<<<<<<< HEAD
            "cross_study_datasets": ["TOYv2"],
            "curve_curator": False,
=======
            "cross_study_datasets": ["GDSC1"],
            "curve_curator": True,
>>>>>>> b5b37bdd
            "curve_curator_cores": 1,
            "measure": "LN_IC50",
            "overwrite": False,
            "optim_metric": "RMSE",
            "n_cv_splits": 2,
            "response_transformation": "None",
            "multiprocessing": False,
            "path_data": "../data",
            "model_checkpoint_dir": "TEMPORARY",
        }
    ],
)
def test_run_suite(args):
    """
    Tests run_suite.py, i.e., all functionality of the main package.

    :param args: arguments for the main function
    """
    temp_dir = tempfile.TemporaryDirectory()
    args["path_out"] = temp_dir.name
    args = Namespace(**args)
    get_parser()
    check_arguments(args)
    main(args, debug_mode=True)
    assert os.listdir(temp_dir.name) == ["test_run"]
    result_path = pathlib.Path(temp_dir.name).resolve()
    path_data = pathlib.Path(args.path_data).resolve()

    (
        evaluation_results,
        evaluation_results_per_drug,
        evaluation_results_per_cell_line,
        true_vs_pred,
    ) = parse_results(path_to_results=f"{result_path}/{args.run_id}", dataset="TOYv1")

    (
        evaluation_results,
        evaluation_results_per_drug,
        evaluation_results_per_cell_line,
        true_vs_pred,
    ) = prep_results(
        evaluation_results,
        evaluation_results_per_drug,
        evaluation_results_per_cell_line,
        true_vs_pred,
    )
    assert len(evaluation_results.columns) == 15
    assert len(evaluation_results_per_drug.columns) == 14
    assert len(evaluation_results_per_cell_line.columns) == 14
    assert len(true_vs_pred.columns) == 9

    assert all(model in evaluation_results.algorithm.unique() for model in args.models)
    assert all(baseline in evaluation_results.algorithm.unique() for baseline in args.baselines)
    assert "predictions" in evaluation_results.rand_setting.unique()
    if len(args.randomization_mode) > 0:
        for rand_setting in args.randomization_mode:
            assert any(
                setting.startswith(f"randomize-{rand_setting}") for setting in evaluation_results.rand_setting.unique()
            )
    if args.n_trials_robustness > 0:
        assert any(
            setting.startswith(f"robustness-{args.n_trials_robustness}")
            for setting in evaluation_results.rand_setting.unique()
        )
    assert all(test_mode in evaluation_results.LPO_LCO_LDO.unique() for test_mode in args.test_mode)
    assert evaluation_results.CV_split.astype(int).max() == (args.n_cv_splits - 1)
    assert evaluation_results.Pearson.astype(float).max() > 0.5

    create_output_directories(result_path, args.run_id)
    setting = args.test_mode[0]
    unique_algos = draw_setting_plots(
        lpo_lco_ldo=setting,
        ev_res=evaluation_results,
        ev_res_per_drug=evaluation_results_per_drug,
        ev_res_per_cell_line=evaluation_results_per_cell_line,
        custom_id=args.run_id,
        path_data=path_data,
        result_path=result_path,
    )
    # draw figures for each algorithm with all randomizations etc
    unique_algos = set(unique_algos) - {
        "NaiveMeanEffectsPredictor",
        "NaivePredictor",
        "NaiveCellLineMeansPredictor",
        "NaiveDrugMeanPredictor",
    }
    for algorithm in unique_algos:
        draw_algorithm_plots(
            model=algorithm,
            ev_res=evaluation_results,
            ev_res_per_drug=evaluation_results_per_drug,
            ev_res_per_cell_line=evaluation_results_per_cell_line,
            t_vs_p=true_vs_pred,
            lpo_lco_ldo=setting,
            custom_id=args.run_id,
            result_path=result_path,
        )
    # get all html files from {result_path}/{run_id}
    all_files: list[str] = []
    for _, _, files in os.walk(f"{result_path}/{args.run_id}"):  # type: ignore[assignment]
        for file in files:
            if file.endswith("json") or (
                file.endswith(".html") and file not in ["index.html", "LPO.html", "LCO.html", "LDO.html"]
            ):
                all_files.append(file)
    # PIPELINE: WRITE_HTML
    create_html(
        run_id=args.run_id,
        lpo_lco_ldo=setting,
        files=all_files,
        prefix_results=f"{result_path}/{args.run_id}",
        test_mode=setting,
    )
    # PIPELINE: WRITE_INDEX
    create_index_html(
        custom_id=args.run_id,
        test_modes=args.test_mode,
        prefix_results=f"{result_path}/{args.run_id}",
    )<|MERGE_RESOLUTION|>--- conflicted
+++ resolved
@@ -31,13 +31,8 @@
             "randomization_mode": ["SVRC"],
             "randomization_type": "permutation",
             "n_trials_robustness": 2,
-<<<<<<< HEAD
             "cross_study_datasets": ["TOYv2"],
-            "curve_curator": False,
-=======
-            "cross_study_datasets": ["GDSC1"],
             "curve_curator": True,
->>>>>>> b5b37bdd
             "curve_curator_cores": 1,
             "measure": "LN_IC50",
             "overwrite": False,
