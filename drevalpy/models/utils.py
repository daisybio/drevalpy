--- conflicted
+++ resolved
@@ -37,19 +37,11 @@
     :param dataset_name:
     :return:
     """
-<<<<<<< HEAD
-
-=======
->>>>>>> 0b780ba3
     ge = pd.read_csv(f"{data_path}/{dataset_name}/{feature_type}.csv", index_col=0)
     cl_features = FeatureDataset(
         features=iterate_features(df=ge, feature_type=feature_type),
         meta_info={feature_type: ge.columns.values},
     )
-<<<<<<< HEAD
-
-=======
->>>>>>> 0b780ba3
     if gene_list is None:
         return cl_features
 
@@ -127,7 +119,7 @@
                 "fingerprints.csv"
             ),
             index_col=0
-        ).T
+        )
     else:
         fingerprints = pd.read_csv(
             os.path.join(
