--- conflicted
+++ resolved
@@ -89,11 +89,7 @@
     :param feature_type: type of feature, e.g., gene_expression, methylation, etc.
     :returns: dictionary with the features
     """
-<<<<<<< HEAD
-    features: dict[str, dict] = {}
-=======
     features: dict[str, dict[str, np.ndarray]] = {}
->>>>>>> a3b183ec
     for cl in df.index:
         if cl in features.keys():
             continue
