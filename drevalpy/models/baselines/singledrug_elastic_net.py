--- conflicted
+++ resolved
@@ -5,11 +5,12 @@
 from sklearn.preprocessing import StandardScaler
 
 from ...datasets.dataset import DrugResponseDataset, FeatureDataset
-<<<<<<< HEAD
-from ..utils import load_and_select_gene_features, scale_gene_expression
-=======
-from ..utils import ProteomicsMedianCenterAndImputeTransformer, load_and_select_gene_features, log10_and_set_na
->>>>>>> 0f4192db
+from ..utils import (
+    ProteomicsMedianCenterAndImputeTransformer,
+    load_and_select_gene_features,
+    log10_and_set_na,
+    scale_gene_expression,
+)
 from .sklearn_models import SklearnModel
 
 
