--- conflicted
+++ resolved
@@ -140,7 +140,6 @@
         pass
 
     def get_concatenated_features(
-<<<<<<< HEAD
             self,
             cell_line_view: str,
             drug_view: str,
@@ -148,16 +147,6 @@
             drug_ids_output: ArrayLike,
             cell_line_input: Optional[FeatureDataset],
             drug_input: Optional[FeatureDataset]):
-=======
-        self,
-        cell_line_view: str,
-        drug_view: str,
-        cell_line_ids_output: ArrayLike,
-        drug_ids_output: ArrayLike,
-        cell_line_input: FeatureDataset,
-        drug_input: FeatureDataset,
-    ):
->>>>>>> a89b4b83
         """
         Concatenates the features for the given cell line and drug view.
         :param cell_line_view:
@@ -187,18 +176,16 @@
         drug_input: Optional[FeatureDataset],
     ):
         cell_line_feature_matrices = {}
-        if cell_line_input is not None:
-            for cell_line_view in self.cell_line_views:
-                if cell_line_view not in cell_line_input.get_view_names():
-                    raise ValueError(
-                        f"Cell line input does not contain view {cell_line_view}"
-                    )
-                cell_line_feature_matrices[cell_line_view] = (
-                    cell_line_input.get_feature_matrix(
-                        view=cell_line_view,
-                        identifiers=cell_line_ids)
+        for cell_line_view in self.cell_line_views:
+            if cell_line_view not in cell_line_input.get_view_names():
+                raise ValueError(
+                    f"Cell line input does not contain view {cell_line_view}"
                 )
-<<<<<<< HEAD
+            cell_line_feature_matrices[cell_line_view] = (
+                cell_line_input.get_feature_matrix(
+                    view=cell_line_view,
+                    identifiers=cell_line_ids)
+            )
         drug_feature_matrices = {}
         if drug_input is not None:
             for drug_view in self.drug_views:
@@ -208,20 +195,6 @@
                     view=drug_view,
                     identifiers=drug_ids
                 )
-=======
-            cell_line_feature_matrices[cell_line_view] = (
-                cell_line_input.get_feature_matrix(
-                    view=cell_line_view, identifiers=cell_line_ids
-                )
-            )
-        drug_feature_matrices = {}
-        for drug_view in self.drug_views:
-            if drug_view not in drug_input.get_view_names():
-                raise ValueError(f"Drug input does not contain view {drug_view}")
-            drug_feature_matrices[drug_view] = drug_input.get_feature_matrix(
-                view=drug_view, identifiers=drug_ids
-            )
->>>>>>> a89b4b83
 
         return {**cell_line_feature_matrices, **drug_feature_matrices}
 
