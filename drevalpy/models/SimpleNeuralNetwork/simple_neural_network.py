"""Contains the SimpleNeuralNetwork model."""

import warnings
from typing import Optional

import numpy as np
from sklearn.preprocessing import StandardScaler

from drevalpy.datasets.dataset import DrugResponseDataset, FeatureDataset

from ..drp_model import DRPModel
from ..utils import load_and_reduce_gene_features, load_drug_fingerprint_features
from .utils import FeedForwardNetwork


class SimpleNeuralNetwork(DRPModel):
    """Simple Feedforward Neural Network model with dropout using only gene expression data."""

    cell_line_views = ["gene_expression"]
    drug_views = ["fingerprints"]
    early_stopping = True
    model_name = "SimpleNeuralNetwork"

    def __init__(self):
        """
        Initializes the SimpleNeuralNetwork.

        The model is build in train. The gene_expression_scalar is set to the StandardScaler() and later fitted
        using the training data only.
        """
        super().__init__()
        self.model = None
        self.hyperparameters = None
        self.gene_expression_scaler = StandardScaler()

    def build_model(self, hyperparameters: dict):
        """
        Builds the model from hyperparameters.

        :param hyperparameters: includes units_per_layer and dropout_prob.
        """
        self.hyperparameters = hyperparameters

    def train(
        self,
        output: DrugResponseDataset,
        cell_line_input: FeatureDataset,
        drug_input: FeatureDataset,
        output_earlystopping: Optional[DrugResponseDataset] = None,
    ) -> None:
        """
        First scales the gene expression data and trains the model.

        The gene expression data is first arcsinh transformed. Afterward, the StandardScaler() is fitted on the
        training gene expression data only. Then, it transforms all gene expression data.
        :param output: training data associated with the response output
        :param cell_line_input: cell line omics features
        :param drug_input: drug omics features
        :param output_earlystopping: optional early stopping dataset

        """
        # Apply arcsinh transformation and scaling to gene expression features
        if "gene_expression" in self.cell_line_views:
            cell_line_input.apply(function=np.arcsinh, view="gene_expression")
            self.gene_expression_scaler = cell_line_input.fit_transform_features(
                train_ids=np.unique(output.cell_line_ids),
                transformer=self.gene_expression_scaler,
                view="gene_expression",
            )

        dim_gex = next(iter(cell_line_input.features.values()))["gene_expression"].shape[0]
        dim_fingerprint = next(iter(drug_input.features.values()))["fingerprints"].shape[0]

        self.model = FeedForwardNetwork(
            hyperparameters=self.hyperparameters,
            input_dim=dim_gex + dim_fingerprint,
        )

        with warnings.catch_warnings():
            warnings.filterwarnings(
                "ignore",
                message=".*does not have many workers which may be a bottleneck.*",
            )
            self.model.fit(
                output_train=output,
                cell_line_input=cell_line_input,
                drug_input=drug_input,
                cell_line_views=self.cell_line_views,
                drug_views=self.drug_views,
                output_earlystopping=output_earlystopping,
                batch_size=16,
                patience=5,
                num_workers=1,
            )

    def predict(
        self,
<<<<<<< HEAD
        drug_ids: np.ndarray,
        cell_line_ids: np.ndarray,
        drug_input: FeatureDataset = None,
        cell_line_input: FeatureDataset = None,
=======
        drug_ids: ArrayLike,
        cell_line_ids: ArrayLike,
        drug_input: FeatureDataset,
        cell_line_input: FeatureDataset,
>>>>>>> afa9dda5
    ) -> np.ndarray:
        """
        Predicts the response for the given input.

        :param drug_ids: IDs of the drugs to be predicted
        :param cell_line_ids: IDs of the cell lines to be predicted
        :param drug_input: fingerprints of the test data
        :param cell_line_input: gene expression of the test data
        :returns: the predicted drug responses
        """
        x = self.get_concatenated_features(
            cell_line_view="gene_expression",
            drug_view="fingerprints",
            cell_line_ids_output=cell_line_ids,
            drug_ids_output=drug_ids,
            cell_line_input=cell_line_input,
            drug_input=drug_input,
        )

        return self.model.predict(x)

    def load_cell_line_features(self, data_path: str, dataset_name: str) -> FeatureDataset:
        """
        Loads the cell line features.

        :param data_path: Path to the gene expression and landmark genes
        :param dataset_name: name of the dataset
        :return: FeatureDataset containing the cell line gene expression features, filtered through the landmark genes
        """
        return load_and_reduce_gene_features(
            feature_type="gene_expression",
            gene_list="landmark_genes",
            data_path=data_path,
            dataset_name=dataset_name,
        )

    def load_drug_features(self, data_path: str, dataset_name: str) -> FeatureDataset:
        """
        Loads the fingerprint data.

        :param data_path: Path to the fingerprints, e.g., data/
        :param dataset_name: name of the dataset, e.g., GDSC1
        :returns: FeatureDataset containing the fingerprints
        """
        return load_drug_fingerprint_features(data_path, dataset_name)<|MERGE_RESOLUTION|>--- conflicted
+++ resolved
@@ -44,8 +44,8 @@
     def train(
         self,
         output: DrugResponseDataset,
-        cell_line_input: FeatureDataset,
-        drug_input: FeatureDataset,
+        cell_line_input: Optional[FeatureDataset],
+        drug_input: Optional[FeatureDataset] = None,
         output_earlystopping: Optional[DrugResponseDataset] = None,
     ) -> None:
         """
@@ -95,17 +95,10 @@
 
     def predict(
         self,
-<<<<<<< HEAD
         drug_ids: np.ndarray,
         cell_line_ids: np.ndarray,
         drug_input: FeatureDataset = None,
         cell_line_input: FeatureDataset = None,
-=======
-        drug_ids: ArrayLike,
-        cell_line_ids: ArrayLike,
-        drug_input: FeatureDataset,
-        cell_line_input: FeatureDataset,
->>>>>>> afa9dda5
     ) -> np.ndarray:
         """
         Predicts the response for the given input.
