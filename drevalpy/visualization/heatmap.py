--- conflicted
+++ resolved
@@ -77,13 +77,9 @@
             colorscale = "Blues"
         elif plot_setting == "correlations":
             corr_columns = [
-<<<<<<< HEAD
-                col for col in self.df.columns if "Pearson" in col or "Spearman" in col or "Kendall" in col or "Partial_Correlation" in col
-=======
                 col
                 for col in self.df.columns
                 if "Pearson" in col or "Spearman" in col or "Kendall" in col or "Partial_Correlation" in col
->>>>>>> af3d49d4
             ]
             corr_columns.sort()
             dt = self.df[corr_columns]
