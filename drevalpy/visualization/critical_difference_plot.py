import math
import operator
from typing import TextIO

import matplotlib
import matplotlib.pyplot as plt
import networkx
import numpy as np
import pandas as pd
from scipy.stats import friedmanchisquare, wilcoxon

from drevalpy.evaluation import MINIMIZATION_METRICS
from drevalpy.visualization.outplot import OutPlot

matplotlib.use("agg")
matplotlib.rcParams["font.family"] = "sans-serif"
matplotlib.rcParams["font.sans-serif"] = "Avenir"


class CriticalDifferencePlot(OutPlot):
    def __init__(self, eval_results_preds: pd.DataFrame, metric="MSE"):
        eval_results_preds = eval_results_preds[["algorithm", "CV_split", metric]].rename(
            columns={
                "algorithm": "classifier_name",
                "CV_split": "dataset_name",
                metric: "accuracy",
            }
        )
        if metric in MINIMIZATION_METRICS:
            eval_results_preds["accuracy"] = -eval_results_preds["accuracy"]

        self.eval_results_preds = eval_results_preds
        self.metric = metric

    def draw_and_save(self, out_prefix: str, out_suffix: str) -> None:
        try:
            self.__draw__()
            path_out = f"{out_prefix}critical_difference_algorithms_{out_suffix}.svg"
            self.fig.savefig(path_out, bbox_inches="tight")
        except Exception as e:
            print(f"Error in drawing critical difference plot: {e}")

    def __draw__(self) -> None:
        self.fig = self.__draw_cd_diagram__(
            alpha=0.05,
            title=f"Critical Difference: {self.metric}",
            labels=True,
        )

    @staticmethod
    def write_to_html(lpo_lco_ldo: str, f: TextIO, *args, **kwargs) -> TextIO:
        path_out_cd = f"critical_difference_plots/critical_difference_algorithms_{lpo_lco_ldo}.svg"
        f.write(f"<object data={path_out_cd}> </object>")
        return f

    def __draw_cd_diagram__(self, alpha=0.05, title=None, labels=False) -> plt.Figure:
        """
        Draws the critical difference diagram given the list of pairwise classifiers that are
        significant or not
        """
        # Standard Plotly colors
        plotly_colors = [
            "#1f77b4",
            "#ff7f0e",
            "#2ca02c",
            "#d62728",
            "#9467bd",
            "#8c564b",
            "#e377c2",
            "#7f7f7f",
            "#bcbd22",
            "#17becf",
        ]

        p_values, average_ranks, _ = wilcoxon_holm(alpha=alpha, df_perf=self.eval_results_preds)

        print(average_ranks)

        for p in p_values:
            print(p)

        graph_ranks(
            avranks=average_ranks.values,
            names=average_ranks.keys(),
            p_values=p_values,
            reverse=True,
            width=9,
            textspace=1.5,
            labels=labels,
            colors=plotly_colors,
        )

        font = {
            "family": "sans-serif",
            "color": "black",
            "weight": "normal",
            "size": 22,
        }
        if title:
            plt.title(title, fontdict=font, y=0.9, x=0.5)
        return plt.gcf()


# The code below is a modified version of the code available at https://github.com/hfawaz/cd-diagram
# Author: Hassan Ismail Fawaz <hassan.ismail-fawaz@uha.fr>
#         Germain Forestier <germain.forestier@uha.fr>
#         Jonathan Weber <jonathan.weber@uha.fr>
#         Lhassane Idoumghar <lhassane.idoumghar@uha.fr>
#         Pierre-Alain Muller <pierre-alain.muller@uha.fr>
# License: GPL3


# inspired from orange3 https://docs.orange.biolab.si/3/data-mining-library/reference/evaluation.cd.html
def graph_ranks(
    avranks,
    names,
    p_values,
    lowv=None,
    highv=None,
    width=6,
    textspace=1,
    reverse=False,
    labels=False,
    colors=None,
):
    """
    Draws a CD graph, which is used to display  the differences in methods'
    performance. See Janez Demsar, Statistical Comparisons of Classifiers over
    Multiple Data Sets, 7(Jan):1--30, 2006.

    Needs matplotlib to work.

    The image is ploted on `plt` imported using
    `import matplotlib.pyplot as plt`.

    Args:
        avranks (list of float): average ranks of methods.
        names (list of str): names of methods.
        cd (float): Critical difference used for statistically significance of
            difference between methods.
        cdmethod (int, optional): the method that is compared with other methods
            If omitted, show pairwise comparison of methods
        lowv (int, optional): the lowest shown rank
        highv (int, optional): the highest shown rank
        width (int, optional): default width in inches (default: 6)
        textspace (int, optional): space on figure sides (in inches) for the
            method names (default: 1)
        reverse (bool, optional):  if set to `True`, the lowest rank is on the
            right (default: `False`)
        filename (str, optional): output file name (with extension). If not
            given, the function does not write a file.
        labels (bool, optional): if set to `True`, the calculated avg rank
        values will be displayed
    """

    width = float(width)
    textspace = float(textspace)

    def nth(data, position):
        """
        Returns only nth elemnt in a list.
        """
        position = lloc(data, position)
        return [a[position] for a in data]

    def lloc(data, position):
        """
        List location in list of list structure.
        Enable the use of negative locations:
        -1 is the last element, -2 second last...
        """
        if position < 0:
            return len(data[0]) + position
        else:
            return position

    def mxrange(lr):
        """
        Multiple xranges. Can be used to traverse matrices.
        This function is very slow due to unknown number of
        parameters.

        >>> mxrange([3,5])
        [(0, 0), (0, 1), (0, 2), (1, 0), (1, 1), (1, 2)]

        >>> mxrange([[3,5,1],[9,0,-3]])
        [(3, 9), (3, 6), (3, 3), (4, 9), (4, 6), (4, 3)]

        """
        if not len(lr):
            yield ()
        else:
            # it can work with single numbers
            index = lr[0]
            if isinstance(index, int):
                index = [index]
            for a in range(*index):
                for b in mxrange(lr[1:]):
                    yield tuple([a] + list(b))

    sums = avranks

    nnames = names
    ssums = sums

    if lowv is None:
        lowv = min(1, int(math.floor(min(ssums))))
    if highv is None:
        highv = max(len(avranks), int(math.ceil(max(ssums))))

    cline = 0.4

    k = len(sums)

    linesblank = 0
    scalewidth = width - 2 * textspace

    def rankpos(rank):
        if not reverse:
            a = rank - lowv
        else:
            a = highv - rank
        return textspace + scalewidth / (highv - lowv) * a

    distanceh = 0.25

    cline += distanceh

    # calculate height needed height of an image
    minnotsignificant = max(2 * 0.2, linesblank)
    height = cline + ((k + 1) / 2) * 0.2 + minnotsignificant

    fig = plt.figure(figsize=(width, height))
    fig.set_facecolor("white")
    ax = fig.add_axes([0, 0, 1, 1])  # reverse y axis
    ax.set_axis_off()

    hf = 1.0 / height  # height factor
    wf = 1.0 / width

    def hfl(list_input):
        return [a * hf for a in list_input]

    def wfl(list_input):
        return [a * wf for a in list_input]

    # Upper left corner is (0,0).
    ax.plot([0, 1], [0, 1], c="w")
    ax.set_xlim(0, 1)
    ax.set_ylim(1, 0)

    def line(list_input, color="k", **kwargs):
        """
        Input is a list of pairs of points.
        """
        ax.plot(wfl(nth(list_input, 0)), hfl(nth(list_input, 1)), color=color, **kwargs)

    def text(x, y, s, *args, **kwargs):
        ax.text(wf * x, hf * y, s, *args, **kwargs)

    line(
        [(textspace, cline), (width - textspace, cline)],
        linewidth=2,
        color="black",
    )

    bigtick = 0.3
    smalltick = 0.15
    linewidth = 2.0
    linewidth_sign = 4.0

    tick = None
    for a in list(np.arange(lowv, highv, 0.5)) + [highv]:
        tick = smalltick
        if a == int(a):
            tick = bigtick
        line(
            [(rankpos(a), cline - tick / 2), (rankpos(a), cline)],
            linewidth=2,
            color="black",
        )

    for a in range(lowv, highv + 1):
        text(
            rankpos(a),
            cline - tick / 2 - 0.05,
            str(a),
            ha="center",
            va="bottom",
            size=16,
        )

    k = len(ssums)

    def filter_names(name):
        return name

    space_between_names = 0.24

    for i in range(math.ceil(k / 2)):
        chei = cline + minnotsignificant + i * space_between_names
        line(
            [
                (rankpos(ssums[i]), cline),
                (rankpos(ssums[i]), chei),
                (textspace - 0.1, chei),
            ],
            linewidth=linewidth,
            color=colors[0],
        )
        if labels:
            text(
                textspace + 0.3,
                chei - 0.075,
                format(ssums[i], ".4f"),
                ha="right",
                va="center",
                size=10,
            )
        text(
            textspace - 0.2,
            chei,
            filter_names(nnames[i]),
            ha="right",
            va="center",
            size=16,
        )

    for i in range(math.ceil(k / 2), k):
        chei = cline + minnotsignificant + (k - i - 1) * space_between_names
        line(
            [
                (rankpos(ssums[i]), cline),
                (rankpos(ssums[i]), chei),
                (textspace + scalewidth + 0.1, chei),
            ],
            linewidth=linewidth,
            color=colors[0],
        )
        if labels:
            text(
                textspace + scalewidth - 0.3,
                chei - 0.075,
                format(ssums[i], ".4f"),
                ha="left",
                va="center",
                size=10,
            )
        text(
            textspace + scalewidth + 0.2,
            chei,
            filter_names(nnames[i]),
            ha="left",
            va="center",
            size=16,
        )

    start = cline + 0.2
    side = -0.02
    height = 0.1

    # draw no significant lines
    # get the cliques
    cliques = form_cliques(p_values, nnames)
    i = 1
    achieved_half = False
    print(nnames)
    for clq in cliques:
        if len(clq) == 1:
            continue
        print(clq)
        min_idx = np.array(clq).min()
        max_idx = np.array(clq).max()
        if min_idx >= len(nnames) / 2 and (not achieved_half):
            start = cline + 0.25
            achieved_half = True
        line(
            [
                (rankpos(ssums[min_idx]) - side, start),
                (rankpos(ssums[max_idx]) + side, start),
            ],
            linewidth=linewidth_sign,
            color=colors[2],
        )
        start += height


def form_cliques(p_values, nnames):
    """
    This method forms the cliques
    """
    # first form the numpy matrix data
    m = len(nnames)
    g_data = np.zeros((m, m), dtype=np.int64)
    for p in p_values:
        if p[3] is False:
            i = np.where(nnames == p[0])[0][0]
            j = np.where(nnames == p[1])[0][0]
            min_i = min(i, j)
            max_j = max(i, j)
            g_data[min_i, max_j] = 1

    g = networkx.Graph(g_data)
    return networkx.find_cliques(g)


def wilcoxon_holm(alpha=0.05, df_perf=None):
    """
    Applies the wilcoxon signed rank test between each pair of algorithm and then use Holm
    to reject the null's hypothesis
    """
    print(pd.unique(df_perf["classifier_name"]))
    # count the number of tested datasets per classifier
    df_counts = pd.DataFrame({"count": df_perf.groupby(["classifier_name"]).size()}).reset_index()
    # get the maximum number of tested datasets
    max_nb_datasets = df_counts["count"].max()
    # get the list of classifiers who have been tested on nb_max_datasets
    classifiers = list(df_counts.loc[df_counts["count"] == max_nb_datasets]["classifier_name"])
    # test the null hypothesis using friedman before doing a post-hoc analysis
<<<<<<< HEAD
    friedman_p_value = friedmanchisquare(*(np.array(df_perf.loc[df_perf["classifier_name"] == c]["accuracy"]) for c in classifiers))[1]
=======
    friedman_p_value = friedmanchisquare(
        *(np.array(df_perf.loc[df_perf["classifier_name"] == c]["accuracy"]) for c in classifiers)
    )[1]
>>>>>>> af3d49d4
    if friedman_p_value >= alpha:
        # then the null hypothesis over the entire classifiers cannot be rejected
        print("the null hypothesis over the entire classifiers cannot be rejected")
        exit()
    # get the number of classifiers
    m = len(classifiers)
    # init array that contains the p-values calculated by the Wilcoxon signed rank test
    p_values = []
    # loop through the algorithms to compare pairwise
    for i in range(m - 1):
        # get the name of classifier one
        classifier_1 = classifiers[i]
        # get the performance of classifier one
        perf_1 = np.array(
            df_perf.loc[df_perf["classifier_name"] == classifier_1]["accuracy"],
            dtype=np.float64,
        )
        for j in range(i + 1, m):
            # get the name of the second classifier
            classifier_2 = classifiers[j]
            # get the performance of classifier one
            perf_2 = np.array(
                df_perf.loc[df_perf["classifier_name"] == classifier_2]["accuracy"],
                dtype=np.float64,
            )
            # calculate the p_value
            p_value = wilcoxon(perf_1, perf_2, zero_method="pratt")[1]
            # append to the list
            p_values.append((classifier_1, classifier_2, p_value, False))
    # get the number of hypothesis
    k = len(p_values)
    # sort the list in acsending manner of p-value
    p_values.sort(key=operator.itemgetter(2))

    # loop through the hypothesis
    for i in range(k):
        # correct alpha with holm
        new_alpha = float(alpha / (k - i))
        # test if significant after holm's correction of alpha
        if p_values[i][2] <= new_alpha:
            p_values[i] = (
                p_values[i][0],
                p_values[i][1],
                p_values[i][2],
                True,
            )
        else:
            # stop
            break
    # compute the average ranks to be returned (useful for drawing the cd diagram)
    # sort the dataframe of performances
<<<<<<< HEAD
    sorted_df_perf = df_perf.loc[df_perf["classifier_name"].isin(classifiers)].sort_values(["classifier_name", "dataset_name"])
=======
    sorted_df_perf = df_perf.loc[df_perf["classifier_name"].isin(classifiers)].sort_values(
        ["classifier_name", "dataset_name"]
    )
>>>>>>> af3d49d4
    # get the rank data
    rank_data = np.array(sorted_df_perf["accuracy"]).reshape(m, max_nb_datasets)

    # create the data frame containg the accuracies
    df_ranks = pd.DataFrame(
        data=rank_data,
        index=np.sort(classifiers),
        columns=np.unique(sorted_df_perf["dataset_name"]),
    )

    # number of wins
    dfff = df_ranks.rank(ascending=False)
    print(dfff[dfff == 1.0].sum(axis=1))

    # average the ranks
    average_ranks = df_ranks.rank(ascending=False).mean(axis=1).sort_values(ascending=False)
    # return the p-values and the average ranks
    return p_values, average_ranks, max_nb_datasets<|MERGE_RESOLUTION|>--- conflicted
+++ resolved
@@ -417,13 +417,9 @@
     # get the list of classifiers who have been tested on nb_max_datasets
     classifiers = list(df_counts.loc[df_counts["count"] == max_nb_datasets]["classifier_name"])
     # test the null hypothesis using friedman before doing a post-hoc analysis
-<<<<<<< HEAD
-    friedman_p_value = friedmanchisquare(*(np.array(df_perf.loc[df_perf["classifier_name"] == c]["accuracy"]) for c in classifiers))[1]
-=======
     friedman_p_value = friedmanchisquare(
         *(np.array(df_perf.loc[df_perf["classifier_name"] == c]["accuracy"]) for c in classifiers)
     )[1]
->>>>>>> af3d49d4
     if friedman_p_value >= alpha:
         # then the null hypothesis over the entire classifiers cannot be rejected
         print("the null hypothesis over the entire classifiers cannot be rejected")
@@ -475,13 +471,9 @@
             break
     # compute the average ranks to be returned (useful for drawing the cd diagram)
     # sort the dataframe of performances
-<<<<<<< HEAD
-    sorted_df_perf = df_perf.loc[df_perf["classifier_name"].isin(classifiers)].sort_values(["classifier_name", "dataset_name"])
-=======
     sorted_df_perf = df_perf.loc[df_perf["classifier_name"].isin(classifiers)].sort_values(
         ["classifier_name", "dataset_name"]
     )
->>>>>>> af3d49d4
     # get the rank data
     rank_data = np.array(sorted_df_perf["accuracy"]).reshape(m, max_nb_datasets)
 
