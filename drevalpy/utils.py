--- conflicted
+++ resolved
@@ -1,12 +1,9 @@
 """Utility functions for the evaluation pipeline."""
 
 import argparse
-<<<<<<< HEAD
 import os
-=======
 from pathlib import Path
-from typing import Optional
->>>>>>> 3ee03617
+
 
 from sklearn.base import TransformerMixin
 from sklearn.preprocessing import MinMaxScaler, RobustScaler, StandardScaler
