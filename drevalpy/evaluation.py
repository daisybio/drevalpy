"""Functions for evaluating model performance."""

import warnings
from typing import Union

import numpy as np
import pandas as pd
import pingouin as pg
from scipy.stats import kendalltau, pearsonr, spearmanr
from sklearn import metrics

from .datasets.dataset import DrugResponseDataset

warning_shown = False
constant_prediction_warning_shown = False


def partial_correlation(
    y_pred: np.ndarray,
    y_true: np.ndarray,
    cell_line_ids: np.ndarray,
    drug_ids: np.ndarray,
    method: str = "pearson",
    return_pvalue: bool = False,
) -> tuple[float, float] | float:
    """
    Computes the partial correlation between predictions and response, conditioned on cell line and drug.

    :param y_pred: predictions
    :param y_true: response
    :param cell_line_ids: cell line IDs
    :param drug_ids: drug IDs
    :param method: method to compute the partial correlation (pearson, spearman)
    :return: partial correlation float
    """
    if len(y_true) < 3:
        return np.nan if not return_pvalue else (np.nan, np.nan)
    if not (len(y_pred) == len(y_true) == len(cell_line_ids) == len(drug_ids)):
        raise AssertionError("predictions, response, drug_ids, and cell_line_ids must have the same length")

    df = pd.DataFrame(
        {
            "response": y_true,
            "predictions": y_pred,
            "cell_line_ids": cell_line_ids,
            "drug_ids": drug_ids,
        }
    )

    if (len(df["cell_line_ids"].unique()) < 2) or (len(df["drug_ids"].unique()) < 2):
        # if we don't have more than one cell line or drug in the data, partial correlation is
        # meaningless
        global warning_shown
        if not warning_shown:
            warnings.warn("Partial correlation not defined if only one cell line or drug is in the data.")
            warning_shown = True
        return (np.nan, np.nan) if return_pvalue else np.nan

    # Check if predictions are nearly constant for each cell line or drug (or both (e.g. mean
    # predictor))
    variance_threshold = 1e-5
    for group_col in ["cell_line_ids", "drug_ids"]:
        group_variances = df.groupby(group_col)["predictions"].var()
        if (group_variances < variance_threshold).all():
            global constant_prediction_warning_shown
            if not constant_prediction_warning_shown:
                warnings.warn(
                    f"Predictions are nearly constant for {group_col}. Adding some noise to these "
                    f"predictions for partial correlation calculation."
                )
                constant_prediction_warning_shown = True
            df["predictions"] = df["predictions"] + np.random.normal(0, 1e-5, size=len(df))

    df["cell_line_ids"] = pd.factorize(df["cell_line_ids"])[0]
    df["drug_ids"] = pd.factorize(df["drug_ids"])[0]
    # One-hot encode the categorical covariates
    df_encoded = pd.get_dummies(df, columns=["cell_line_ids", "drug_ids"], dtype=int)

    if df.shape[0] < 3:
        r, p = np.nan, np.nan
    else:
        result = pg.partial_corr(
            data=df_encoded,
            x="predictions",
            y="response",
            covar=[col for col in df_encoded.columns if col.startswith("cell_line_ids") or col.startswith("drug_ids")],
            method=method,
        )
        r = result["r"].iloc[0]
        p = result["p-val"].iloc[0]
    if return_pvalue:
        return r, p
    return r


def check_constant_prediction(y_pred: np.ndarray) -> bool:
    """
    Check if predictions are constant.

    :param y_pred:
    :return:
    """
    tol = 1e-6
    # no variation in predictions
    return np.all(np.isclose(y_pred, y_pred[0], atol=tol))


def check_constant_target_or_small_sample(y_true: np.ndarray) -> bool:
    """
    Check if target is constant or sample size is too small.

    :param y_true:
    :return:
    """
    tol = 1e-6
    # Check for insufficient sample size or no variation in target
    return len(y_true) < 2 or np.all(np.isclose(y_true, y_true[0], atol=tol))


def pearson(y_pred: np.ndarray, y_true: np.ndarray) -> float:
    """
    Computes the pearson correlation between predictions and response.

    :param y_pred: predictions
    :param y_true: response
    :return: pearson correlation float
    """

    if len(y_pred) != len(y_true):
        raise AssertionError("predictions, response  must have the same length")

    if check_constant_prediction(y_pred):
        return 0.0
    if check_constant_target_or_small_sample(y_true):
        return np.nan

    return pearsonr(y_pred, y_true)[0]


def spearman(y_pred: np.ndarray, y_true: np.ndarray) -> float:
    """
    Computes the spearman correlation between predictions and response.

    :param y_pred: predictions
    :param y_true: response
    :return: spearman correlation float
    """
    # we can use scipy.stats.spearmanr
    if len(y_pred) != len(y_true):
        raise AssertionError("predictions, response  must have the same length")
    if check_constant_prediction(y_pred):
        return 0.0
    if check_constant_target_or_small_sample(y_true):
        return np.nan

    return spearmanr(y_pred, y_true)[0]


def kendall(y_pred: np.ndarray, y_true: np.ndarray) -> float:
    """
    Computes the kendall tau correlation between predictions and response.

    :param y_pred: predictions
    :param y_true: response
    :return: kendall tau correlation float
    """
    # we can use scipy.stats.spearmanr
    if len(y_pred) != len(y_true):
        raise AssertionError("predictions, response  must have the same length")
    if check_constant_prediction(y_pred):
        return 0.0
    if check_constant_target_or_small_sample(y_true):
        return np.nan

    return kendalltau(y_pred, y_true)[0]


AVAILABLE_METRICS = {
    "MSE": metrics.mean_squared_error,
    "RMSE": metrics.root_mean_squared_error,
    "MAE": metrics.mean_absolute_error,
    "R^2": metrics.r2_score,
    "Pearson": pearson,
    "Spearman": spearman,
    "Kendall": kendall,
    "Partial_Correlation": partial_correlation,
}
MINIMIZATION_METRICS = ["MSE", "RMSE", "MAE"]
MAXIMIZATION_METRICS = [
    "R^2",
    "Pearson",
    "Spearman",
    "Kendall",
    "Partial_Correlation",
]


def get_mode(metric: str):
    """
    Get whether the optimum value of the metric is the minimum or maximum.

    :param metric:
    :return:
    """
    if metric in MINIMIZATION_METRICS:
        mode = "min"
    elif metric in MAXIMIZATION_METRICS:
        mode = "max"
    else:
<<<<<<< HEAD
        raise ValueError(f"Invalid metric: {metric}. Need to add metric to MINIMIZATION_METRICS or " f"MAXIMIZATION_METRICS?")
=======
        raise ValueError(
            f"Invalid metric: {metric}. Need to add metric to MINIMIZATION_METRICS or " f"MAXIMIZATION_METRICS?"
        )
>>>>>>> af3d49d4
    return mode


def evaluate(dataset: DrugResponseDataset, metric: Union[list[str], str]):
    """
    Evaluates the model on the given dataset.

    :param dataset: dataset to evaluate on
    :param metric: evaluation metric(s) (one or a list of "MSE", "RMSE", "MAE", "r2", "Pearson",
        "spearman", "kendall", "partial_correlation")
    :return: evaluation metric
    """
    if isinstance(metric, str):
        metric = [metric]
    predictions = dataset.predictions
    response = dataset.response

    results = {}
    for m in metric:
        if m not in AVAILABLE_METRICS:
            raise AssertionError(f"invalid metric {m}. Available: {list(AVAILABLE_METRICS.keys())}")
        if len(response) < 2:
            results[m] = float(np.nan)
        else:
            if m == "Partial_Correlation":
                results[m] = float(
                    AVAILABLE_METRICS[m](
                        y_pred=predictions,
                        y_true=response,
                        cell_line_ids=dataset.cell_line_ids,
                        drug_ids=dataset.drug_ids,
                    )
                )
            else:
                results[m] = float(AVAILABLE_METRICS[m](y_pred=predictions, y_true=response))

    return results


def visualize_results(results: pd.DataFrame, mode: Union[list[str], str]):
    """
    Visualizes the model on the given dataset.

    :param dataset: dataset to evaluate on
    :param mode:
    :return: evaluation metric
    """
    raise NotImplementedError("visualize not implemented yet")<|MERGE_RESOLUTION|>--- conflicted
+++ resolved
@@ -207,13 +207,9 @@
     elif metric in MAXIMIZATION_METRICS:
         mode = "max"
     else:
-<<<<<<< HEAD
-        raise ValueError(f"Invalid metric: {metric}. Need to add metric to MINIMIZATION_METRICS or " f"MAXIMIZATION_METRICS?")
-=======
         raise ValueError(
             f"Invalid metric: {metric}. Need to add metric to MINIMIZATION_METRICS or " f"MAXIMIZATION_METRICS?"
         )
->>>>>>> af3d49d4
     return mode
 
 
