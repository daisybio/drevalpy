"""Main module for running the drug response prediction experiment."""

import importlib
import json
import os
import shutil
import tempfile
import warnings
from typing import Any

import numpy as np
import pandas as pd
import torch
from sklearn.base import TransformerMixin

from .datasets.dataset import DrugResponseDataset, FeatureDataset
from .evaluation import evaluate, get_mode
from .models import MODEL_FACTORY, MULTI_DRUG_MODEL_FACTORY, SINGLE_DRUG_MODEL_FACTORY
from .models.drp_model import DRPModel
from .pipeline_function import pipeline_function

if importlib.util.find_spec("ray"):
    import ray
else:
    ray = None


def drug_response_experiment(
    models: list[type[DRPModel]],
    response_data: DrugResponseDataset,
    baselines: list[type[DRPModel]] | None = None,
    response_transformation: TransformerMixin | None = None,
    run_id: str = "",
    test_mode: str = "LPO",
    metric: str = "RMSE",
    n_cv_splits: int = 5,
    multiprocessing: bool = False,
    randomization_mode: list[str] | None = None,
    randomization_type: str = "permutation",
    cross_study_datasets: list[DrugResponseDataset] | None = None,
    n_trials_robustness: int = 0,
    path_out: str = "results/",
    overwrite: bool = False,
    path_data: str = "data",
    model_checkpoint_dir: str = "TEMPORARY",
) -> None:
    """
    Run the drug response prediction experiment. Save results to disc.

    :param models: list of model classes to compare
    :param baselines: list of baseline models. No randomization or robustness tests are run for the baseline models.
    :param response_data: drug response dataset
    :param response_transformation: normalizer to use for the response data
    :param metric: metric to use for hyperparameter optimization
    :param n_cv_splits: number of cross-validation splits
    :param multiprocessing: whether to use multiprocessing. This requires Ray to be installed.
    :param randomization_mode: list of randomization modes to do. Modes: SVCC, SVRC, SVCD, SVRD Can be a list of
        randomization tests e.g. 'SVCC SVCD'. Default is None, which means no randomization tests are run.

        * SVCC: Single View Constant for Cell Lines: in this mode, one experiment is done for every cell line view
            the model uses (e.g. gene expression, mutation, ...). For each experiment one cell line view is held
            constant while the others are randomized.
        * SVRC Single View Random for Cell Lines: in this mode, one experiment is done for every cell line view the
            model uses (e.g. gene expression, mutation, ...). For each experiment one cell line view is randomized while
            the others are held constant.
        * SVCD: Single View Constant for Drugs: in this mode, one experiment is done for every drug view the model
            uses (e.g. fingerprints, target_information, ...). For each experiment one drug view is held constant
            while the others are randomized.
        * SVRD: Single View Random for Drugs: in this mode, one experiment is done for every drug view the model uses
            (e.g. gene expression, target_information, ...). For each experiment one drug view is randomized while
            the others are held constant.

    :param randomization_type: type of randomization to use. Choose from "permutation" and "invariant".
        Default is "permutation".

        * "permutation": permute the features over the instances, keeping the distribution of the features the same
            but dissolving the relationship to the target
        * "invariant": the features are permuted in a way that a key characteristic of the feature is kept. In case of
            matrices, this is the mean and standard deviation of the feature view for this instance, for networks it
            is the degree distribution.

    :param cross_study_datasets: list of datasets for the cross-study prediction. The trained model is assessed for
        its generalization to these datasets. Default is None, which means no cross-study prediction is run.
    :param n_trials_robustness: number of trials to run for the robustness test. The robustness test is a test where
        models are retrained multiple times with varying seeds. Default is 0, which means no robustness test is run.
    :param path_out: path to the output directory
    :param run_id: identifier to save the results
    :param test_mode: test mode one of "LPO", "LCO", "LDO" (leave-pair-out, leave-cell-line-out, leave-drug-out)
    :param overwrite: whether to overwrite existing results
    :param path_data: path to the data directory, usually data/
    :param model_checkpoint_dir: directory to save model checkpoints. If "TEMPORARY", a temporary directory is created.
    :raises ValueError: if no cv splits are found
    """
    if baselines is None:
        baselines = []
    cross_study_datasets = cross_study_datasets or []
    result_path = os.path.join(path_out, run_id, test_mode)
    split_path = os.path.join(result_path, "splits")
    result_folder_exists = os.path.exists(result_path)
    if result_folder_exists and overwrite:
        # if results exists, delete them if overwrite is True
        print(f"Overwriting existing results at {result_path}")
        shutil.rmtree(result_path)

    if result_folder_exists and os.path.exists(split_path):
        # if the results exist and overwrite is false, load the cv splits.
        # The models will be trained on the existing cv splits.
        print(f"Loading existing cv splits from {split_path}")
        response_data.load_splits(path=split_path)
    else:
        # if the results do not exist, create the cv splits
        print(f"Creating cv splits at {split_path}")

        os.makedirs(result_path, exist_ok=True)

        response_data.remove_nan_responses()
        # if this line changes, also change it in pipeline: cv_split.py
        response_data.split_dataset(
            n_cv_splits=n_cv_splits,
            mode=test_mode,
            split_validation=True,
            validation_ratio=0.1,
            random_state=42,
        )
        response_data.save_splits(path=split_path)

    model_list = make_model_list(models + baselines, response_data)
    for model_name in model_list.keys():
        print(f"Running {model_name}")
        model_name, drug_id = get_model_name_and_drug_id(model_name)

        model_class = MODEL_FACTORY[model_name]
        if model_class in baselines:
            print("- Only Baseline Tests -")
            is_baseline = True
        else:
            print("- Full Test -")
            is_baseline = False

        predictions_path = generate_data_saving_path(
            model_name=model_name,
            drug_id=drug_id,
            result_path=result_path,
            suffix="predictions",
        )
        hpam_path = generate_data_saving_path(
            model_name=model_name,
            drug_id=drug_id,
            result_path=result_path,
            suffix="best_hpams",
        )
        parent_dir = os.path.dirname(predictions_path)

        model_hpam_set = model_class.get_hyperparameter_set()

        if response_data.cv_splits is None:
            raise ValueError("No cv splits found.")

        for split_index, split in enumerate(response_data.cv_splits):
            print(f"################# FOLD {split_index + 1}/{len(response_data.cv_splits)} " f"#################")

            prediction_file = os.path.join(predictions_path, f"predictions_split_{split_index}.csv")

            hpam_filename = f"best_hpams_split_{split_index}.json"
            hpam_save_path = os.path.join(hpam_path, hpam_filename)

            (
                train_dataset,
                validation_dataset,
                early_stopping_dataset,
                test_dataset,
            ) = get_datasets_from_cv_split(split, model_class, model_name, drug_id)

            model = model_class()

            if not os.path.isfile(
                prediction_file
            ):  # if this split has not been run yet (or for a single drug model, this drug_id)
                tuning_inputs = {
                    "model": model,
                    "train_dataset": train_dataset,
                    "validation_dataset": validation_dataset,
                    "early_stopping_dataset": early_stopping_dataset,
                    "hpam_set": model_hpam_set,
                    "response_transformation": response_transformation,
                    "metric": metric,
                    "path_data": path_data,
                    "model_checkpoint_dir": model_checkpoint_dir,
                }

                if multiprocessing:
                    tuning_inputs["ray_path"] = os.path.abspath(os.path.join(result_path, "raytune"))
                    best_hpams = hpam_tune_raytune(**tuning_inputs)
                else:
                    best_hpams = hpam_tune(**tuning_inputs)

                print(f"Best hyperparameters: {best_hpams}")
                print("Training model on full train and validation set to predict test set")
                # save best hyperparameters as json
                with open(
                    hpam_save_path,
                    "w",
                    encoding="utf-8",
                ) as f:
                    json.dump(best_hpams, f)

                train_dataset.add_rows(validation_dataset)  # use full train val set data for final training
                train_dataset.shuffle(random_state=42)

                test_dataset = train_and_predict(
                    model=model,
                    hpams=best_hpams,
                    path_data=path_data,
                    train_dataset=train_dataset,
                    prediction_dataset=test_dataset,
                    early_stopping_dataset=(early_stopping_dataset if model.early_stopping else None),
                    response_transformation=response_transformation,
                    model_checkpoint_dir=model_checkpoint_dir,
                )

                for cross_study_dataset in cross_study_datasets:
                    print(f"Cross study prediction on {cross_study_dataset.dataset_name}")
                    cross_study_dataset.remove_nan_responses()
                    cross_study_prediction(
                        dataset=cross_study_dataset,
                        model=model,
                        test_mode=test_mode,
                        train_dataset=train_dataset,
                        path_data=path_data,
                        early_stopping_dataset=(early_stopping_dataset if model.early_stopping else None),
                        response_transformation=response_transformation,
                        path_out=parent_dir,
                        split_index=split_index,
                        single_drug_id=(drug_id if model_name in SINGLE_DRUG_MODEL_FACTORY else None),
                    )

                test_dataset.to_csv(prediction_file)
            else:
                print(f"Split {split_index} already exists. Skipping.")
                with open(
                    hpam_save_path,
                    encoding="utf-8",
                ) as f:
                    best_hpams = json.load(f)
            if not is_baseline:
                if randomization_mode is not None:
                    print(f"Randomization tests for {model_class.get_model_name()}")
                    # if this line changes, it also needs to be changed in pipeline:
                    # randomization_split.py
                    randomization_test_views = get_randomization_test_views(
                        model=model, randomization_mode=randomization_mode
                    )
                    randomization_test(
                        randomization_test_views=randomization_test_views,
                        model=model,
                        hpam_set=best_hpams,
                        path_data=path_data,
                        train_dataset=train_dataset,
                        test_dataset=test_dataset,
                        early_stopping_dataset=(early_stopping_dataset if model.early_stopping else None),
                        path_out=parent_dir,
                        split_index=split_index,
                        randomization_type=randomization_type,
                        response_transformation=response_transformation,
                        model_checkpoint_dir=model_checkpoint_dir,
                    )
                if n_trials_robustness > 0:
                    print(f"Robustness test for {model_class.get_model_name()}")
                    robustness_test(
                        n_trials=n_trials_robustness,
                        model=model,
                        hpam_set=best_hpams,
                        path_data=path_data,
                        train_dataset=train_dataset,
                        test_dataset=test_dataset,
                        early_stopping_dataset=(early_stopping_dataset if model.early_stopping else None),
                        path_out=parent_dir,
                        split_index=split_index,
                        response_transformation=response_transformation,
                    )
    consolidate_single_drug_model_predictions(
        models=models,
        n_cv_splits=n_cv_splits,
        results_path=result_path,
        cross_study_datasets=cross_study_datasets,
        randomization_mode=randomization_mode,
        n_trials_robustness=n_trials_robustness,
        out_path=result_path,
    )
    print("Done!")


@pipeline_function
def consolidate_single_drug_model_predictions(
    models: list[type[DRPModel]],
    n_cv_splits: int,
    results_path: str,
    cross_study_datasets: list[DrugResponseDataset],
    randomization_mode: list[str] | None = None,
    n_trials_robustness: int = 0,
    out_path: str = "",
) -> None:
    """
    Consolidate single drug model predictions into a single file.

    :param models: list of model classes to compare, e.g., [SimpleNeuralNetwork, RandomForest]
    :param n_cv_splits: number of cross-validation splits, e.g., 5
    :param results_path: path to the results directory, e.g., results/
    :param cross_study_datasets: list of cross-study datasets, e.g., [CCLE, GDSC1]
    :param randomization_mode: list of randomization modes, e.g., ["SVCC", "SVRC"]
    :param n_trials_robustness: number of robustness trials, e.g., 10
    :param out_path: for the package, this is the same as results_path. For the pipeline, this is empty because it
        will be stored in the work directory.
    """
    for model in models:
        if model.get_model_name() in SINGLE_DRUG_MODEL_FACTORY:
            model_instance = MODEL_FACTORY[model.get_model_name()]()
            model_path = os.path.join(results_path, model.get_model_name())
            out_path = os.path.join(out_path, model.get_model_name())
            os.makedirs(os.path.join(out_path, "predictions"), exist_ok=True)
            if cross_study_datasets:
                os.makedirs(os.path.join(out_path, "cross_study"), exist_ok=True)
            if randomization_mode:
                os.makedirs(os.path.join(out_path, "randomization"), exist_ok=True)
            if n_trials_robustness:
                os.makedirs(os.path.join(out_path, "robustness"), exist_ok=True)

            for split in range(n_cv_splits):
                # Collect predictions for drugs across all scenarios (main, cross_study, robustness, randomization)
                predictions: Any = {
                    "main": [],
                    "cross_study": {},
                    "robustness": {},
                    "randomization": {},
                }
                # list all dirs in model_path/drugs
                drugs = [
                    d
                    for d in os.listdir(os.path.join(model_path, "drugs"))
                    if os.path.isdir(os.path.join(model_path, "drugs", d))
                ]
                for drug in drugs:
                    single_drug_prediction_path = os.path.join(model_path, "drugs", drug)

                    # Main predictions
                    predictions["main"].append(
                        pd.read_csv(
                            os.path.join(
                                single_drug_prediction_path,
                                "predictions",
                                f"predictions_split_{split}.csv",
                            ),
                            index_col=0,
                        )
                    )

                    # Cross study predictions
                    for cross_study_dataset in cross_study_datasets:
                        cross_study_prediction_path = os.path.join(single_drug_prediction_path, "cross_study")
                        f = f"cross_study_{cross_study_dataset.dataset_name}_split_{split}.csv"
                        if cross_study_dataset.dataset_name not in predictions["cross_study"]:
                            predictions["cross_study"][cross_study_dataset.dataset_name] = []
                        predictions["cross_study"][cross_study_dataset.dataset_name].append(
                            pd.read_csv(
                                os.path.join(cross_study_prediction_path, f),
                                index_col=0,
                            )
                        )

                    # Robustness predictions
                    for trial in range(n_trials_robustness):
                        robustness_path = os.path.join(single_drug_prediction_path, "robustness")
                        f = f"robustness_{trial + 1}_split_{split}.csv"
                        if trial not in predictions["robustness"]:
                            predictions["robustness"][trial] = []
                        predictions["robustness"][trial].append(
                            pd.read_csv(os.path.join(robustness_path, f), index_col=0)
                        )

                    # Randomization predictions
                    if randomization_mode is not None:
                        randomization_test_views = get_randomization_test_views(
                            model=model_instance,
                            randomization_mode=randomization_mode,
                        )
                        for view in randomization_test_views:
                            randomization_path = os.path.join(single_drug_prediction_path, "randomization")
                            f = f"randomization_{view}_split_{split}.csv"
                            if view not in predictions["randomization"]:
                                predictions["randomization"][view] = []
                            predictions["randomization"][view].append(
                                pd.read_csv(
                                    os.path.join(randomization_path, f),
                                    index_col=0,
                                )
                            )

                # Save the consolidated predictions
                pd.concat(predictions["main"], axis=0).to_csv(
                    os.path.join(
                        out_path,
                        "predictions",
                        f"predictions_split_{split}.csv",
                    )
                )

                for dataset_name, dataset_predictions in predictions["cross_study"].items():
                    pd.concat(dataset_predictions, axis=0).to_csv(
                        os.path.join(
                            out_path,
                            "cross_study",
                            f"cross_study_{dataset_name}_split_{split}.csv",
                        )
                    )

                for trial, trial_predictions in predictions["robustness"].items():
                    pd.concat(trial_predictions, axis=0).to_csv(
                        os.path.join(
                            out_path,
                            "robustness",
                            f"robustness_{trial + 1}_split_{split}.csv",
                        )
                    )

                for view, view_predictions in predictions["randomization"].items():
                    pd.concat(view_predictions, axis=0).to_csv(
                        os.path.join(
                            out_path,
                            "randomization",
                            f"randomization_{view}_split_{split}.csv",
                        )
                    )


def load_features(
    model: DRPModel, path_data: str, dataset: DrugResponseDataset
) -> tuple[FeatureDataset, FeatureDataset | None]:
    """
    Load and reduce cell line and drug features for a given dataset.

    :param model: model to use, e.g., SimpleNeuralNetwork
    :param path_data: path to the data directory, e.g., data/
    :param dataset: dataset to load features for, e.g., GDSC2
    :returns: tuple of cell line and, potentially, drug features
    """
    cl_features = model.load_cell_line_features(data_path=path_data, dataset_name=dataset.dataset_name)
    drug_features = model.load_drug_features(data_path=path_data, dataset_name=dataset.dataset_name)
    return cl_features, drug_features


@pipeline_function
def cross_study_prediction(
    dataset: DrugResponseDataset,
    model: DRPModel,
    test_mode: str,
    train_dataset: DrugResponseDataset,
    path_data: str,
    early_stopping_dataset: DrugResponseDataset | None,
    response_transformation: TransformerMixin | None,
    path_out: str,
    split_index: int,
    single_drug_id: str | None = None,
) -> None:
    """
    Run the drug response prediction experiment on a cross-study dataset to assess the generalizability of the model.

    :param dataset: cross-study dataset, e.g., GDSC1 if trained on GDSC2
    :param model: model to use, e.g, SimpleNeuralNetwork
    :param test_mode: test mode one of "LPO", "LCO", "LDO" (leave-pair-out, leave-cell-line-out,
        leave-drug-out)
    :param train_dataset: training dataset, e.g., GDSC2
    :param path_data: path to the data directory, e.g., data/
    :param early_stopping_dataset: early stopping dataset
    :param response_transformation: normalizer to use for the response data, e.g., StandardScaler
    :param path_out: path to the output directory, e.g., results/
    :param split_index: index of the split
    :param single_drug_id: drug id to use for single drug models None for global models
    :raises ValueError: if feature loading fails or if the test mode is invalid
    """
    dataset = dataset.copy()
    os.makedirs(os.path.join(path_out, "cross_study"), exist_ok=True)
    if response_transformation:
        dataset.transform(response_transformation)

    # load features
    try:
        cl_features, drug_features = load_features(model, path_data, dataset)
    except ValueError as e:
        warnings.warn(str(e), stacklevel=2)
        return

    cell_lines_to_keep = cl_features.identifiers if cl_features is not None else None

    drugs_to_keep: np.ndarray | None = None
    if single_drug_id is not None:
        drugs_to_keep = np.array([single_drug_id])
    elif drug_features is not None:
        drugs_to_keep = drug_features.identifiers

    print(
        f"Reducing cross study dataset ... feature data available for "
        f'{len(cell_lines_to_keep) if cell_lines_to_keep is not None else "all"} cell lines '
        f'and {len(drugs_to_keep)if drugs_to_keep is not None else "all"} drugs.'
    )

    # making sure there are no missing features. Only keep cell lines and drugs for which we have
    # a feature representation
    dataset.reduce_to(cell_line_ids=cell_lines_to_keep, drug_ids=drugs_to_keep)
    if early_stopping_dataset is not None:
        train_dataset.add_rows(early_stopping_dataset)
    # remove rows which overlap in the training. depends on the test mode
    if test_mode == "LPO":
        train_pairs = {
            f"{cl}_{drug}" for cl, drug in zip(train_dataset.cell_line_ids, train_dataset.drug_ids, strict=True)
        }
        dataset_pairs = [f"{cl}_{drug}" for cl, drug in zip(dataset.cell_line_ids, dataset.drug_ids, strict=True)]

        dataset.remove_rows(np.array([i for i, pair in enumerate(dataset_pairs) if pair in train_pairs]))
    elif test_mode == "LCO":
        train_cell_lines = train_dataset.cell_line_ids
        dataset.reduce_to(
            cell_line_ids=np.setdiff1d(dataset.cell_line_ids, train_cell_lines),
            drug_ids=None,
        )
    elif test_mode == "LDO":
        train_drugs = train_dataset.drug_ids
        dataset.reduce_to(
            cell_line_ids=None,
            drug_ids=np.setdiff1d(dataset.drug_ids, train_drugs),
        )
    else:
        raise ValueError(f"Invalid test mode: {test_mode}. Choose from LPO, LCO, LDO")
    if len(dataset) > 0:
        dataset.shuffle(random_state=42)
        dataset._predictions = model.predict(
            cell_line_ids=dataset.cell_line_ids,
            drug_ids=dataset.drug_ids,
            cell_line_input=cl_features,
            drug_input=drug_features,
        )
        if response_transformation:
            dataset._response = response_transformation.inverse_transform(dataset.response)
    else:
        dataset._predictions = np.array([])
    dataset.to_csv(
        os.path.join(
            path_out,
            "cross_study",
            f"cross_study_{dataset.dataset_name}_split_{split_index}.csv",
        )
    )


@pipeline_function
def get_randomization_test_views(model: DRPModel, randomization_mode: list[str]) -> dict[str, list[str]]:
    """
    Get the views to use for the randomization tests.

    * For SVCC, a single cell line view (e.g., gene expression) is held constant while the others are randomized.
    * For SVCD, a single drug view (e.g., fingerprints) is held constant while the others are randomized.
    * For SVRC, a single cell line view is randomized while the others are held constant.
    * For SVRD, a single drug view is randomized while the others are held constant.

    :param model: model to use, e.g., SimpleNeuralNetwork
    :param randomization_mode: list of randomization modes to do, e.g., ["SVCC", "SVRC"]
    :returns: dictionary of randomization test views
    """
    cell_line_views = model.cell_line_views
    drug_views = model.drug_views
    randomization_test_views = {}
    if "SVCC" in randomization_mode:
        for view in cell_line_views:
            randomization_test_views[f"SVCC_{view}"] = [v for v in cell_line_views if v != view]
    if "SVCD" in randomization_mode:
        for view in drug_views:
            randomization_test_views[f"SVCD_{view}"] = [v for v in drug_views if v != view]
    if "SVRC" in randomization_mode:
        for view in cell_line_views:
            randomization_test_views[f"SVRC_{view}"] = [view]
    if "SVRD" in randomization_mode:
        for view in drug_views:
            randomization_test_views[f"SVRD_{view}"] = [view]

    return randomization_test_views


def robustness_test(
    n_trials: int,
    model: DRPModel,
    hpam_set: dict,
    path_data: str,
    train_dataset: DrugResponseDataset,
    test_dataset: DrugResponseDataset,
    early_stopping_dataset: DrugResponseDataset | None,
    path_out: str,
    split_index: int,
<<<<<<< HEAD
    response_transformation: Optional[TransformerMixin] = None,
    model_checkpoint_dir: str = "TEMPORARY",
=======
    response_transformation: TransformerMixin | None = None,
>>>>>>> 56dc7616
):
    """
    Run robustness tests for the given model and dataset.

    This will run the model n times with different random seeds to get a distribution of the results.

    :param n_trials: number of trials to run
    :param model: model to evaluate
    :param hpam_set: hyperparameters to use
    :param path_data: path to the data directory
    :param train_dataset: training dataset
    :param test_dataset: test dataset
    :param early_stopping_dataset: early stopping dataset
    :param path_out: path to the output directory
    :param split_index: index of the split
    :param response_transformation: sklearn.preprocessing scaler like StandardScaler or MinMaxScaler to use to scale
        the target
    :param model_checkpoint_dir: directory to save model checkpoints, if "TEMPORARY": temporary directory is used
    """
    robustness_test_path = os.path.join(path_out, "robustness")
    os.makedirs(robustness_test_path, exist_ok=True)
    for trial in range(n_trials):
        print(f"Running robustness test trial {trial + 1}/{n_trials}")
        trial_file = os.path.join(
            robustness_test_path,
            f"robustness_{trial + 1}_split_{split_index}.csv",
        )
        if not os.path.isfile(trial_file):
            robustness_train_predict(
                trial=trial,
                trial_file=trial_file,
                train_dataset=train_dataset,
                test_dataset=test_dataset,
                early_stopping_dataset=early_stopping_dataset,
                model=model,
                hpam_set=hpam_set,
                path_data=path_data,
                response_transformation=response_transformation,
                model_checkpoint_dir=model_checkpoint_dir,
            )


@pipeline_function
def robustness_train_predict(
    trial: int,
    trial_file: str,
    train_dataset: DrugResponseDataset,
    test_dataset: DrugResponseDataset,
    early_stopping_dataset: DrugResponseDataset | None,
    model: DRPModel,
    hpam_set: dict,
    path_data: str,
<<<<<<< HEAD
    response_transformation: Optional[TransformerMixin] = None,
    model_checkpoint_dir: str = "TEMPORARY",
) -> None:
=======
    response_transformation: TransformerMixin | None = None,
):
>>>>>>> 56dc7616
    """
    Train and predict for the robustness test.

    :param trial: trial number
    :param trial_file: file to save the results to
    :param train_dataset: training dataset
    :param test_dataset: test dataset
    :param early_stopping_dataset: early stopping dataset
    :param model: model to evaluate
    :param hpam_set: hyperparameters to use
    :param path_data: path to the data directory, e.g., data/
    :param response_transformation: sklearn.preprocessing scaler like StandardScaler or MinMaxScaler to use to scale
    :param model_checkpoint_dir: directory to save model checkpoints. If "TEMPORARY", a temporary directory is created.
    """
    train_dataset.shuffle(random_state=trial)
    test_dataset.shuffle(random_state=trial)
    if early_stopping_dataset is not None:
        early_stopping_dataset.shuffle(random_state=trial)
    test_dataset = train_and_predict(
        model=model,
        hpams=hpam_set,
        path_data=path_data,
        train_dataset=train_dataset,
        prediction_dataset=test_dataset,
        early_stopping_dataset=early_stopping_dataset,
        response_transformation=response_transformation,
        model_checkpoint_dir=model_checkpoint_dir,
    )
    test_dataset.to_csv(trial_file)


def randomization_test(
    randomization_test_views: dict[str, list[str]],
    model: DRPModel,
    hpam_set: dict,
    path_data: str,
    train_dataset: DrugResponseDataset,
    test_dataset: DrugResponseDataset,
    early_stopping_dataset: DrugResponseDataset | None,
    path_out: str,
    split_index: int,
    randomization_type: str = "permutation",
<<<<<<< HEAD
    response_transformation=Optional[TransformerMixin],
    model_checkpoint_dir: str = "TEMPORARY",
=======
    response_transformation=TransformerMixin | None,
>>>>>>> 56dc7616
) -> None:
    """
    Run randomization tests for the given model and dataset.

    :param randomization_test_views: views to use for the randomization tests.
        Key is the name of the randomization test and the value is a list of views to randomize
        e.g. {"randomize_genomics": ["copy_number_var", "mutation"],
        "methylation_only": ["gene_expression", "copy_number_var", "mutation"]}"
    :param model: model to evaluate
    :param hpam_set: hyperparameters to use
    :param path_data: path to the data directory
    :param train_dataset: training dataset
    :param test_dataset: test dataset
    :param early_stopping_dataset: early stopping dataset
    :param path_out: path to the output directory
    :param split_index: index of the split
    :param randomization_type: type of randomization to use. Choose from "permutation", "invariant".
        Default is "permutation" which permutes the features over the instances, keeping the
        distribution of the features the same but dissolving the relationship to the target.
        invariant randomization is done in a way that a key characteristic of the feature is preserved.
        In case of matrices, this is the mean and standard deviation of the feature view for this
        instance, for networks it is the degree distribution.
    :param response_transformation: sklearn.preprocessing scaler like StandardScaler or MinMaxScaler
        to use to scale the target
    :param model_checkpoint_dir: directory to save model checkpoints
    """
    for test_name, views in randomization_test_views.items():
        randomization_test_path = os.path.join(path_out, "randomization")
        os.makedirs(randomization_test_path, exist_ok=True)

        randomization_test_file = os.path.join(
            randomization_test_path,
            f"randomization_{test_name}_split_{split_index}.csv",
        )
        if not os.path.isfile(randomization_test_file):  # if this splits test has not been run yet
            for view in views:
                print(f"Randomizing view {view} for randomization test {test_name} ...")
                randomize_train_predict(
                    view=view,
                    test_name=test_name,
                    randomization_type=randomization_type,
                    randomization_test_file=randomization_test_file,
                    model=model,
                    hpam_set=hpam_set,
                    path_data=path_data,
                    train_dataset=train_dataset,
                    test_dataset=test_dataset,
                    early_stopping_dataset=early_stopping_dataset,
                    response_transformation=response_transformation,
                    model_checkpoint_dir=model_checkpoint_dir,
                )
        else:
            print(f"Randomization test {test_name} already exists. Skipping.")


@pipeline_function
def randomize_train_predict(
    view: str,
    test_name: str,
    randomization_type: str,
    randomization_test_file: str,
    model: DRPModel,
    hpam_set: dict,
    path_data: str,
    train_dataset: DrugResponseDataset,
    test_dataset: DrugResponseDataset,
<<<<<<< HEAD
    early_stopping_dataset: Optional[DrugResponseDataset],
    response_transformation: Optional[TransformerMixin],
    model_checkpoint_dir: str = "TEMPORARY",
=======
    early_stopping_dataset: DrugResponseDataset | None,
    response_transformation: TransformerMixin | None,
>>>>>>> 56dc7616
) -> None:
    """
    Randomize the features for a given view and run the model.

    :param view: view to randomize, e.g., gene_expression
    :param test_name: name of the randomization test, e.g., SVRC_gene_expression
    :param randomization_type: type of randomization to use, e.g., permutation
    :param randomization_test_file: file to save the results to
    :param model: model to evaluate
    :param hpam_set: hyperparameters to use
    :param path_data: path to the data directory
    :param train_dataset: training dataset
    :param test_dataset: test dataset
    :param early_stopping_dataset: early stopping dataset
    :param model_checkpoint_dir: directory to save model checkpoints
    :param response_transformation: sklearn.preprocessing scaler like StandardScaler or MinMaxScaler to use to scale
    """
    cl_features, drug_features = load_features(model, path_data, train_dataset)

    # Handle case where both features are None early on
    if cl_features is None and drug_features is None:
        warnings.warn(
            "Both cl_features and drug_features are None. Skipping randomization test.",
            stacklevel=2,
        )
        return

    # Check if view is in either feature set, if not, warn and skip
    if (cl_features is not None and view not in cl_features.view_names) and (
        drug_features is not None and view not in drug_features.view_names
    ):
        warnings.warn(
            f"View {view} not found in features. Skipping randomization test {test_name} which includes this view.",
            stacklevel=2,
        )
        return

    cl_features_rand: FeatureDataset | None = None
    if cl_features is not None:
        cl_features_rand = cl_features.copy()
        cl_features_rand.randomize_features(view, randomization_type=randomization_type)  # type: ignore[union-attr]

    drug_features_rand: FeatureDataset | None = None
    if drug_features is not None:
        drug_features_rand = drug_features.copy()
        drug_features_rand.randomize_features(view, randomization_type=randomization_type)  # type: ignore[union-attr]

    test_dataset_rand = train_and_predict(
        model=model,
        hpams=hpam_set,
        path_data=path_data,
        train_dataset=train_dataset,
        prediction_dataset=test_dataset,
        early_stopping_dataset=early_stopping_dataset,
        response_transformation=response_transformation,
        cl_features=cl_features_rand,
        drug_features=drug_features_rand,
        model_checkpoint_dir=model_checkpoint_dir,
    )
    test_dataset_rand.to_csv(randomization_test_file)


def split_early_stopping(
    validation_dataset: DrugResponseDataset, test_mode: str
) -> tuple[DrugResponseDataset, DrugResponseDataset]:
    """
    Split the validation dataset into a validation and early stopping dataset.

    :param validation_dataset: validation dataset
    :param test_mode: test mode one of "LPO", "LCO", "LDO" (leave-pair-out, leave-cell-line-out, leave-drug-out)
    :returns: tuple of validation and early stopping datasets
    """
    validation_dataset.shuffle(random_state=42)
    cv_v = validation_dataset.split_dataset(
        n_cv_splits=4,
        mode=test_mode,
        split_validation=False,
        random_state=42,
    )
    # take the first fold of a 4 cv as the split ie. 3/4 for validation and 1/4 for early stopping
    validation_dataset = cv_v[0]["train"]
    early_stopping_dataset = cv_v[0]["test"]
    return validation_dataset, early_stopping_dataset


@pipeline_function
def train_and_predict(
    model: DRPModel,
    hpams: dict,
    path_data: str,
    train_dataset: DrugResponseDataset,
    prediction_dataset: DrugResponseDataset,
    early_stopping_dataset: DrugResponseDataset | None = None,
    response_transformation: TransformerMixin | None = None,
    cl_features: FeatureDataset | None = None,
    drug_features: FeatureDataset | None = None,
<<<<<<< HEAD
    model_checkpoint_dir: str = "TEMPORARY",
=======
>>>>>>> 56dc7616
) -> DrugResponseDataset:
    """
    Train the model and predict the response for the prediction dataset.

    :param model: model to use, e.g., SimpleNeuralNetwork
    :param hpams: hyperparameters to use
    :param path_data: path to the data directory, e.g., data/
    :param train_dataset: training dataset
    :param prediction_dataset: prediction dataset
    :param early_stopping_dataset: early stopping dataset, optional
    :param response_transformation: normalizer to use for the response data, e.g., StandardScaler
    :param cl_features: cell line features
    :param drug_features: drug features
    :param model_checkpoint_dir: directory for model checkpoints, if "TEMPORARY", checkpoints are not saved.
            Default is "TEMPORARY"
    :returns: prediction dataset with predictions
    :raises ValueError: if train_dataset does not have a dataset_name
    """
    model.build_model(hyperparameters=hpams)
    if train_dataset.dataset_name is None:
        raise ValueError("train_dataset must have a dataset_name")
    if cl_features is None:
        print("Loading cell line features ...")
        cl_features = model.load_cell_line_features(data_path=path_data, dataset_name=train_dataset.dataset_name)
    if drug_features is None:
        print("Loading drug features ...")
        drug_features = model.load_drug_features(data_path=path_data, dataset_name=train_dataset.dataset_name)

    cell_lines_to_keep = cl_features.identifiers if cl_features is not None else None
    drugs_to_keep = drug_features.identifiers if drug_features is not None else None

    # making sure there are no missing features:
    len_train_before = len(train_dataset)
    len_pred_before = len(prediction_dataset)
    print(f"Number of cell lines in features: {len(cell_lines_to_keep)}")
    if drugs_to_keep is not None:
        print(f"Number of drugs in features: {len(drugs_to_keep)}")
    print(f"Number of cell lines in train dataset: {len(np.unique(train_dataset.cell_line_ids))}")
    print(f"Number of drugs in train dataset: {len(np.unique(train_dataset.drug_ids))}")

    train_dataset.reduce_to(cell_line_ids=cell_lines_to_keep, drug_ids=drugs_to_keep)
    prediction_dataset.reduce_to(cell_line_ids=cell_lines_to_keep, drug_ids=drugs_to_keep)
    print(f"Reduced training dataset from {len_train_before} to {len(train_dataset)}, because of missing features")
    print(
        f"Reduced prediction dataset from {len_pred_before} to {len(prediction_dataset)}, because of missing features"
    )

    if early_stopping_dataset is not None:
        len_es_before = len(early_stopping_dataset)
        early_stopping_dataset.reduce_to(cell_line_ids=cell_lines_to_keep, drug_ids=drugs_to_keep)
        print(f"Reduced early stopping dataset from {len_es_before} to {len(early_stopping_dataset)}")

    if response_transformation:
        train_dataset.fit_transform(response_transformation)
        if early_stopping_dataset is not None:
            early_stopping_dataset.transform(response_transformation)
        prediction_dataset.transform(response_transformation)

    train_inputs = {
        "output": train_dataset,
        "cell_line_input": cl_features,
        "drug_input": drug_features,
        "output_earlystopping": early_stopping_dataset,
    }

    if model_checkpoint_dir == "TEMPORARY":
        with tempfile.TemporaryDirectory() as temp_dir:
            print(f"Using temporary directory: {temp_dir} for model checkpoints")
            train_inputs["model_checkpoint_dir"] = temp_dir
            print("Training model ...")
            model.train(**train_inputs)
    else:
        if not os.path.exists(model_checkpoint_dir):
            os.makedirs(model_checkpoint_dir, exist_ok=True)
        print(f"Using directory: {model_checkpoint_dir} for model checkpoints")
        train_inputs["model_checkpoint_dir"] = model_checkpoint_dir
        print("Training model ...")
        model.train(**train_inputs)

    if len(prediction_dataset) > 0:
        prediction_dataset._predictions = model.predict(
            cell_line_ids=prediction_dataset.cell_line_ids,
            drug_ids=prediction_dataset.drug_ids,
            cell_line_input=cl_features,
            drug_input=drug_features,
        )

        if response_transformation:
            prediction_dataset.inverse_transform(response_transformation)
    else:
        prediction_dataset._predictions = np.array([])

    return prediction_dataset


def train_and_evaluate(
    model: DRPModel,
    hpams: dict[str, list],
    path_data: str,
    train_dataset: DrugResponseDataset,
    validation_dataset: DrugResponseDataset,
    early_stopping_dataset: DrugResponseDataset | None = None,
    response_transformation: TransformerMixin | None = None,
    metric: str = "rmse",
    model_checkpoint_dir: str = "TEMPORARY",
) -> dict[str, float]:
    """
    Train and evaluate the model, i.e., call train_and_predict() and then evaluate().

    :param model: model to use
    :param hpams: hyperparameters to use
    :param path_data: path to the data directory
    :param train_dataset: training dataset
    :param validation_dataset: validation dataset
    :param early_stopping_dataset: early stopping dataset
    :param response_transformation: normalizer to use for the response data
    :param metric: metric to evaluate the model on
    :param model_checkpoint_dir: directory to save model checkpoints
    :returns: dictionary of the evaluation results, e.g., {"RMSE": 0.1}
    """
    validation_dataset = train_and_predict(
        model=model,
        hpams=hpams,
        path_data=path_data,
        train_dataset=train_dataset,
        prediction_dataset=validation_dataset,
        early_stopping_dataset=early_stopping_dataset,
        response_transformation=response_transformation,
        model_checkpoint_dir=model_checkpoint_dir,
    )
    return evaluate(validation_dataset, metric=[metric])


def hpam_tune(
    model: DRPModel,
    train_dataset: DrugResponseDataset,
    validation_dataset: DrugResponseDataset,
    hpam_set: list[dict],
    early_stopping_dataset: DrugResponseDataset | None = None,
    response_transformation: TransformerMixin | None = None,
    metric: str = "RMSE",
    path_data: str = "data",
    model_checkpoint_dir: str = "TEMPORARY",
) -> dict:
    """
    Tune the hyperparameters for the given model in an iterative manner.

    :param model: model to use
    :param train_dataset: training dataset
    :param validation_dataset: validation dataset
    :param hpam_set: hyperparameters to tune
    :param early_stopping_dataset: early stopping dataset
    :param response_transformation: normalizer to use for the response data
    :param metric: metric to evaluate which model is the best
    :param path_data: path to the data directory, e.g., data/
    :param model_checkpoint_dir: directory to save model checkpoints
    :returns: best hyperparameters
    :raises AssertionError: if hpam_set is empty
    """
    if len(hpam_set) == 0:
        raise AssertionError("hpam_set must contain at least one hyperparameter configuration")
    if len(hpam_set) == 1:
        return hpam_set[0]

    best_hyperparameters = None
    mode = get_mode(metric)
    best_score = float("inf") if mode == "min" else float("-inf")
    for hyperparameter in hpam_set:
        print(f"Training model with hyperparameters: {hyperparameter}")
        score = train_and_evaluate(
            model=model,
            hpams=hyperparameter,
            path_data=path_data,
            train_dataset=train_dataset,
            validation_dataset=validation_dataset,
            early_stopping_dataset=early_stopping_dataset,
            metric=metric,
            response_transformation=response_transformation,
            model_checkpoint_dir=model_checkpoint_dir,
        )[metric]

        if np.isnan(score):
            continue

        if (mode == "min" and score < best_score) or (mode == "max" and score > best_score):
            print(f"current best {metric} score: {np.round(score, 3)}")
            best_score = score
            best_hyperparameters = hyperparameter

    if best_hyperparameters is None:
        warnings.warn("all hpams lead to NaN respone. using last hpam combination.", stacklevel=2)
        best_hyperparameters = hyperparameter

    return best_hyperparameters


def hpam_tune_raytune(
    model: DRPModel,
    train_dataset: DrugResponseDataset,
    validation_dataset: DrugResponseDataset,
    early_stopping_dataset: DrugResponseDataset | None,
    hpam_set: list[dict],
    response_transformation: TransformerMixin | None = None,
    metric: str = "RMSE",
    ray_path: str = "raytune",
    path_data: str = "data",
    model_checkpoint_dir: str = "TEMPORARY",
) -> dict:
    """
    Tune the hyperparameters for the given model using raytune. This requires ray to be installed.

    :param model: model to use
    :param train_dataset: training dataset
    :param validation_dataset: validation dataset
    :param early_stopping_dataset: early stopping dataset
    :param hpam_set: hyperparameters to tune
    :param response_transformation: normalizer to use for the response data
    :param metric: metric to evaluate which model is the best
    :param ray_path: path to the raytune directory
    :param path_data: path to the data directory, e.g., data/
    :param model_checkpoint_dir: directory to save model checkpoints
    :returns: best hyperparameters
    """
    if len(hpam_set) == 1:
        return hpam_set[0]
    ray.init(_temp_dir=os.path.join(os.path.expanduser("~"), "raytmp"))
    if torch.cuda.is_available():
        resources_per_trial = {"gpu": 1}  # TODO make this user defined
    else:
        resources_per_trial = {"cpu": 1}  # TODO make this user defined
    analysis = ray.tune.run(
        lambda hpams: train_and_evaluate(
            model=model,
            hpams=hpams,
            path_data=path_data,
            train_dataset=train_dataset,
            validation_dataset=validation_dataset,
            early_stopping_dataset=early_stopping_dataset,
            metric=metric,
            response_transformation=response_transformation,
            model_checkpoint_dir=model_checkpoint_dir,
        ),
        config=ray.tune.grid_search(hpam_set),
        mode="min",
        num_samples=5,
        resources_per_trial=resources_per_trial,
        chdir_to_trial_dir=False,
        verbose=0,
        storage_path=ray_path,
    )

    mode = get_mode(metric)
    best_config = analysis.get_best_config(metric=metric, mode=mode)
    return best_config


@pipeline_function
def make_model_list(models: list[type[DRPModel]], response_data: DrugResponseDataset) -> dict[str, str]:
    """
    Make a list of models to evaluate: if it is a single drug model, add the drug id to the model name.

    :param models: list of models to evaluate
    :param response_data: response data, needed to get the unique drugs for single drug models
    :returns: dictionary of model names: model class, e.g., {"SimpleNeuralNetwork": "SimpleNeuralNetwork",
        "MOLIR.Afatinib": "MOLIR"}
    """
    model_list = {}
    unique_drugs = np.unique(response_data.drug_ids)
    for model in models:
        if model.is_single_drug_model:
            for drug in unique_drugs:
                model_list[f"{model.get_model_name()}.{drug}"] = model.get_model_name()
        else:
            model_list[model.get_model_name()] = model.get_model_name()
    return model_list


@pipeline_function
def get_model_name_and_drug_id(model_name: str) -> tuple[str, str | None]:
    """
    Get the model name and drug id from the model name.

    :param model_name: model name, e.g., SimpleNeuralNetwork or MOLIR.Afatinib
    :returns: tuple of model name and, potentially drug id if it is a single drug model
    :raises AssertionError: if the model name is not found in the model factory
    """
    if model_name in MULTI_DRUG_MODEL_FACTORY:
        return model_name, None
    else:
        name_split = model_name.split(".")
        model_name = name_split[0]
        if model_name not in SINGLE_DRUG_MODEL_FACTORY:
            raise AssertionError(
                f"Model {model_name} not found in MODEL_FACTORY or SINGLE_DRUG_MODEL_FACTORY. "
                "Please add the model to the factory."
            )
        drug_id = name_split[1]

        return model_name, drug_id


@pipeline_function
def get_datasets_from_cv_split(
    split: dict[str, DrugResponseDataset], model_class: type[DRPModel], model_name: str, drug_id: str | None = None
) -> tuple[DrugResponseDataset, DrugResponseDataset, DrugResponseDataset | None, DrugResponseDataset]:
    """
    Get train, validation, (early stopping), and test datasets from the CV split.

    :param split: dictionary of the CV split
    :param model_class: model class
    :param model_name: model name
    :param drug_id: drug id for single drug models
    :returns: tuple of train, validation, (early stopping), and test datasets
    """
    train_dataset = split["train"]
    validation_dataset = split["validation"]
    test_dataset = split["test"]

    if model_class.early_stopping:
        validation_dataset = split["validation_es"]
        early_stopping_dataset = split["early_stopping"]
    else:
        early_stopping_dataset = None

    if model_name in SINGLE_DRUG_MODEL_FACTORY.keys():
        output_mask = train_dataset.drug_ids == drug_id
        train_cp = train_dataset.copy()
        train_cp.mask(output_mask)
        validation_mask = validation_dataset.drug_ids == drug_id
        val_cp = validation_dataset.copy()
        val_cp.mask(validation_mask)
        test_mask = test_dataset.drug_ids == drug_id
        test_cp = test_dataset.copy()
        test_cp.mask(test_mask)
        if early_stopping_dataset is not None:
            es_mask = early_stopping_dataset.drug_ids == drug_id
            es_cp = early_stopping_dataset.copy()
            es_cp.mask(es_mask)
            return train_cp, val_cp, es_cp, test_cp
        return train_cp, val_cp, None, test_cp

    return (
        train_dataset,
        validation_dataset,
        early_stopping_dataset,
        test_dataset,
    )


@pipeline_function
def generate_data_saving_path(model_name, drug_id, result_path, suffix) -> str:
    """
    Generate a path to save data to.

    For single drug models, the path is result_path/model_name/drugs/drug_id/suffix.
    For all others, it is result_path/model_name/suffix.
    :param model_name: model name
    :param drug_id: drug id
    :param result_path: path to the results directory
    :param suffix: suffix to add to the path, e.g., "predictions", "best_hpams", "randomization", "robustness"
    :returns: path to save data to
    """
    is_single_drug_model = model_name in SINGLE_DRUG_MODEL_FACTORY
    if is_single_drug_model:
        model_path = os.path.join(result_path, model_name, "drugs", drug_id, suffix)
    else:
        model_path = os.path.join(result_path, model_name, suffix)
    os.makedirs(model_path, exist_ok=True)
    return model_path<|MERGE_RESOLUTION|>--- conflicted
+++ resolved
@@ -594,12 +594,8 @@
     early_stopping_dataset: DrugResponseDataset | None,
     path_out: str,
     split_index: int,
-<<<<<<< HEAD
-    response_transformation: Optional[TransformerMixin] = None,
+    response_transformation: TransformerMixin | None = None,
     model_checkpoint_dir: str = "TEMPORARY",
-=======
-    response_transformation: TransformerMixin | None = None,
->>>>>>> 56dc7616
 ):
     """
     Run robustness tests for the given model and dataset.
@@ -652,14 +648,9 @@
     model: DRPModel,
     hpam_set: dict,
     path_data: str,
-<<<<<<< HEAD
-    response_transformation: Optional[TransformerMixin] = None,
+    response_transformation: TransformerMixin | None = None,
     model_checkpoint_dir: str = "TEMPORARY",
 ) -> None:
-=======
-    response_transformation: TransformerMixin | None = None,
-):
->>>>>>> 56dc7616
     """
     Train and predict for the robustness test.
 
@@ -702,12 +693,8 @@
     path_out: str,
     split_index: int,
     randomization_type: str = "permutation",
-<<<<<<< HEAD
-    response_transformation=Optional[TransformerMixin],
+    response_transformation=TransformerMixin | None,
     model_checkpoint_dir: str = "TEMPORARY",
-=======
-    response_transformation=TransformerMixin | None,
->>>>>>> 56dc7616
 ) -> None:
     """
     Run randomization tests for the given model and dataset.
@@ -774,14 +761,9 @@
     path_data: str,
     train_dataset: DrugResponseDataset,
     test_dataset: DrugResponseDataset,
-<<<<<<< HEAD
-    early_stopping_dataset: Optional[DrugResponseDataset],
-    response_transformation: Optional[TransformerMixin],
+    early_stopping_dataset: DrugResponseDataset | None,
     model_checkpoint_dir: str = "TEMPORARY",
-=======
-    early_stopping_dataset: DrugResponseDataset | None,
-    response_transformation: TransformerMixin | None,
->>>>>>> 56dc7616
+    response_transformation: TransformerMixin | None = None,
 ) -> None:
     """
     Randomize the features for a given view and run the model.
@@ -878,10 +860,7 @@
     response_transformation: TransformerMixin | None = None,
     cl_features: FeatureDataset | None = None,
     drug_features: FeatureDataset | None = None,
-<<<<<<< HEAD
     model_checkpoint_dir: str = "TEMPORARY",
-=======
->>>>>>> 56dc7616
 ) -> DrugResponseDataset:
     """
     Train the model and predict the response for the prediction dataset.
