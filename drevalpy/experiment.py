"""Main module for running the drug response prediction experiment."""

import json
import os
import shutil
import warnings
from typing import Optional

import numpy as np
import pandas as pd
import ray
import torch
from ray import tune
from sklearn.base import TransformerMixin

from .datasets.dataset import DrugResponseDataset, FeatureDataset
from .evaluation import evaluate, get_mode
from .models import MODEL_FACTORY, MULTI_DRUG_MODEL_FACTORY, SINGLE_DRUG_MODEL_FACTORY
from .models.drp_model import DRPModel, SingleDrugModel
from .pipeline_function import pipeline_function


def drug_response_experiment(
    models: list[type[DRPModel]],
    response_data: DrugResponseDataset,
    baselines: Optional[list[type[DRPModel]]] = None,
    response_transformation: Optional[TransformerMixin] = None,
    run_id: str = "",
    test_mode: str = "LPO",
    metric: str = "RMSE",
    n_cv_splits: int = 5,
    multiprocessing: bool = False,
    randomization_mode: Optional[list[str]] = None,
    randomization_type: str = "permutation",
    cross_study_datasets: Optional[list[DrugResponseDataset]] = None,
    n_trials_robustness: int = 0,
    path_out: str = "results/",
    overwrite: bool = False,
    path_data: str = "data",
) -> None:
    """
    Run the drug response prediction experiment. Save results to disc.

    :param models: list of model classes to compare
    :param baselines: list of baseline models. No randomization or robustness tests are run for the baseline models.
    :param response_data: drug response dataset
    :param response_transformation: normalizer to use for the response data
    :param metric: metric to use for hyperparameter optimization
    :param n_cv_splits: number of cross-validation splits
    :param multiprocessing: whether to use multiprocessing
    :param randomization_mode: list of randomization modes to do. Modes: SVCC, SVRC, SVCD, SVRD Can be a list of
        randomization tests e.g. 'SVCC SVCD'. Default is None, which means no randomization tests are run.

        * SVCC: Single View Constant for Cell Lines: in this mode, one experiment is done for every cell line view
            the model uses (e.g. gene expression, mutation, ...). For each experiment one cell line view is held
            constant while the others are randomized.
        * SVRC Single View Random for Cell Lines: in this mode, one experiment is done for every cell line view the
            model uses (e.g. gene expression, mutation, ...). For each experiment one cell line view is randomized while
            the others are held constant.
        * SVCD: Single View Constant for Drugs: in this mode, one experiment is done for every drug view the model
            uses (e.g. fingerprints, target_information, ...). For each experiment one drug view is held constant
            while the others are randomized.
        * SVRD: Single View Random for Drugs: in this mode, one experiment is done for every drug view the model uses
            (e.g. gene expression, target_information, ...). For each experiment one drug view is randomized while
            the others are held constant.

    :param randomization_type: type of randomization to use. Choose from "permutation" and "invariant".
        Default is "permutation".

        * "permutation": permute the features over the instances, keeping the distribution of the features the same
            but dissolving the relationship to the target
        * "invariant": the features are permuted in a way that a key characteristic of the feature is kept. In case of
            matrices, this is the mean and standard deviation of the feature view for this instance, for networks it
            is the degree distribution.

    :param cross_study_datasets: list of datasets for the cross-study prediction. The trained model is assessed for
        its generalization to these datasets. Default is None, which means no cross-study prediction is run.
    :param n_trials_robustness: number of trials to run for the robustness test. The robustness test is a test where
        models are retrained multiple times with varying seeds. Default is 0, which means no robustness test is run.
    :param path_out: path to the output directory
    :param run_id: identifier to save the results
    :param test_mode: test mode one of "LPO", "LCO", "LDO" (leave-pair-out, leave-cell-line-out, leave-drug-out)
    :param overwrite: whether to overwrite existing results
    :param path_data: path to the data directory, usually data/
    """
    if baselines is None:
        baselines = []
    cross_study_datasets = cross_study_datasets or []
    result_path = os.path.join(path_out, run_id, test_mode)
    split_path = os.path.join(result_path, "splits")
    result_folder_exists = os.path.exists(result_path)
    randomization_test_views = []
    if result_folder_exists and overwrite:
        # if results exists, delete them if overwrite is True
        print(f"Overwriting existing results at {result_path}")
        shutil.rmtree(result_path)

    if result_folder_exists and os.path.exists(split_path):
        # if the results exist and overwrite is false, load the cv splits.
        # The models will be trained on the existing cv splits.
        print(f"Loading existing cv splits from {split_path}")
        response_data.load_splits(path=split_path)
    else:
        # if the results do not exist, create the cv splits
        print(f"Creating cv splits at {split_path}")

        os.makedirs(result_path, exist_ok=True)

        response_data.remove_nan_responses()
        # if this line changes, also change it in pipeline: cv_split.py
        response_data.split_dataset(
            n_cv_splits=n_cv_splits,
            mode=test_mode,
            split_validation=True,
            validation_ratio=0.1,
            random_state=42,
        )
        response_data.save_splits(path=split_path)

    model_list = make_model_list(models + baselines, response_data)
    for model_name in model_list.keys():
        print(f"Running {model_name}")
        model_name, drug_id = get_model_name_and_drug_id(model_name)

        model_class = MODEL_FACTORY[model_name]
        if model_class in baselines:
            print("- Only Baseline Tests -")
            is_baseline = True
        else:
            print("- Full Test -")
            is_baseline = False

        predictions_path = generate_data_saving_path(
            model_name=model_name,
            drug_id=drug_id,
            result_path=result_path,
            suffix="predictions",
        )
        hpam_path = generate_data_saving_path(
            model_name=model_name,
            drug_id=drug_id,
            result_path=result_path,
            suffix="best_hpams",
        )
        parent_dir = os.path.dirname(predictions_path)

        model_hpam_set = model_class.get_hyperparameter_set()

        for split_index, split in enumerate(response_data.cv_splits):
            print(f"################# FOLD {split_index+1}/{len(response_data.cv_splits)} " f"#################")

            prediction_file = os.path.join(predictions_path, f"predictions_split_{split_index}.csv")

            hpam_filename = f"best_hpams_split_{split_index}.json"
            hpam_save_path = os.path.join(hpam_path, hpam_filename)

            (
                train_dataset,
                validation_dataset,
                early_stopping_dataset,
                test_dataset,
            ) = get_datasets_from_cv_split(split, model_class, model_name, drug_id)

            model = model_class()

            if not os.path.isfile(
                prediction_file
            ):  # if this split has not been run yet (or for a single drug model, this drug_id)

                tuning_inputs = {
                    "model": model,
                    "train_dataset": train_dataset,
                    "validation_dataset": validation_dataset,
                    "early_stopping_dataset": early_stopping_dataset,
                    "hpam_set": model_hpam_set,
                    "response_transformation": response_transformation,
                    "metric": metric,
                    "path_data": path_data,
                }

                if multiprocessing:
                    tuning_inputs["ray_path"] = os.path.abspath(os.path.join(result_path, "raytune"))
                    best_hpams = hpam_tune_raytune(**tuning_inputs)
                else:
                    best_hpams = hpam_tune(**tuning_inputs)

                print(f"Best hyperparameters: {best_hpams}")
                print("Training model on full train and validation set to predict test set")
                # save best hyperparameters as json
                with open(
                    hpam_save_path,
                    "w",
                    encoding="utf-8",
                ) as f:
                    json.dump(best_hpams, f)

                train_dataset.add_rows(validation_dataset)  # use full train val set data for final training
                train_dataset.shuffle(random_state=42)

                test_dataset = train_and_predict(
                    model=model,
                    hpams=best_hpams,
                    path_data=path_data,
                    train_dataset=train_dataset,
                    prediction_dataset=test_dataset,
                    early_stopping_dataset=(early_stopping_dataset if model.early_stopping else None),
                    response_transformation=response_transformation,
                )

                for cross_study_dataset in cross_study_datasets:
                    print(f"Cross study prediction on {cross_study_dataset.dataset_name}")
                    cross_study_dataset.remove_nan_responses()
                    cross_study_prediction(
                        dataset=cross_study_dataset,
                        model=model,
                        test_mode=test_mode,
                        train_dataset=train_dataset,
                        path_data=path_data,
                        early_stopping_dataset=(early_stopping_dataset if model.early_stopping else None),
                        response_transformation=response_transformation,
                        path_out=parent_dir,
                        split_index=split_index,
                        single_drug_id=(drug_id if model_name in SINGLE_DRUG_MODEL_FACTORY else None),
                    )

                test_dataset.save(prediction_file)
            else:
                print(f"Split {split_index} already exists. Skipping.")
                with open(
                    hpam_save_path,
                    encoding="utf-8",
                ) as f:
                    best_hpams = json.load(f)
            if not is_baseline:
                if randomization_mode is not None:
                    print(f"Randomization tests for {model_class.model_name}")
                    # if this line changes, it also needs to be changed in pipeline:
                    # randomization_split.py
                    randomization_test_views = get_randomization_test_views(
                        model=model, randomization_mode=randomization_mode
                    )
                    randomization_test(
                        randomization_test_views=randomization_test_views,
                        model=model,
                        hpam_set=best_hpams,
                        path_data=path_data,
                        train_dataset=train_dataset,
                        test_dataset=test_dataset,
                        early_stopping_dataset=(early_stopping_dataset if model.early_stopping else None),
                        path_out=parent_dir,
                        split_index=split_index,
                        randomization_type=randomization_type,
                        response_transformation=response_transformation,
                    )
                if n_trials_robustness > 0:
                    print(f"Robustness test for {model_class.model_name}")
                    robustness_test(
                        n_trials=n_trials_robustness,
                        model=model,
                        hpam_set=best_hpams,
                        path_data=path_data,
                        train_dataset=train_dataset,
                        test_dataset=test_dataset,
                        early_stopping_dataset=(early_stopping_dataset if model.early_stopping else None),
                        path_out=parent_dir,
                        split_index=split_index,
                        response_transformation=response_transformation,
                    )
    consolidate_single_drug_model_predictions(
        models=models,
        n_cv_splits=n_cv_splits,
        results_path=result_path,
        cross_study_datasets=cross_study_datasets,
        randomization_mode=randomization_mode,
        n_trials_robustness=n_trials_robustness,
        out_path=result_path,
    )
    print("Done!")


@pipeline_function
def consolidate_single_drug_model_predictions(
    models: list[type[DRPModel]],
    n_cv_splits: int,
    results_path: str,
    cross_study_datasets: list[DrugResponseDataset],
    randomization_mode: Optional[list[str]] = None,
    n_trials_robustness: int = 0,
    out_path: str = "",
) -> None:
    """
    Consolidate SingleDrugModel predictions into a single file.

    :param models: list of model classes to compare, e.g., [SimpleNeuralNetwork, RandomForest]
    :param n_cv_splits: number of cross-validation splits, e.g., 5
    :param results_path: path to the results directory, e.g., results/
    :param cross_study_datasets: list of cross-study datasets, e.g., [CCLE, GDSC1]
    :param randomization_mode: list of randomization modes, e.g., ["SVCC", "SVRC"]
    :param n_trials_robustness: number of robustness trials, e.g., 10
    :param out_path: for the package, this is the same as results_path. For the pipeline, this is empty because it
        will be stored in the work directory.
    """
    for model in models:
        if model.model_name in SINGLE_DRUG_MODEL_FACTORY:
            model_instance = MODEL_FACTORY[model.model_name]()
            model_path = os.path.join(results_path, str(model.model_name))
            out_path = os.path.join(out_path, str(model.model_name))
            os.makedirs(os.path.join(out_path, "predictions"), exist_ok=True)
            if cross_study_datasets:
                os.makedirs(os.path.join(out_path, "cross_study"), exist_ok=True)
            if randomization_mode:
                os.makedirs(os.path.join(out_path, "randomization"), exist_ok=True)
            if n_trials_robustness:
                os.makedirs(os.path.join(out_path, "robustness"), exist_ok=True)

            for split in range(n_cv_splits):

                # Collect predictions for drugs across all scenarios (main, cross_study, robustness, randomization)
                predictions = {
                    "main": [],
                    "cross_study": {},
                    "robustness": {},
                    "randomization": {},
                }
                # list all dirs in model_path/drugs
                drugs = [
                    d
                    for d in os.listdir(os.path.join(model_path, "drugs"))
                    if os.path.isdir(os.path.join(model_path, "drugs", d))
                ]
                for drug in drugs:
                    single_drug_prediction_path = os.path.join(model_path, "drugs", drug)

                    # Main predictions
                    predictions["main"].append(
                        pd.read_csv(
                            os.path.join(
                                single_drug_prediction_path,
                                "predictions",
                                f"predictions_split_{split}.csv",
                            ),
                            index_col=0,
                        )
                    )

                    # Cross study predictions
                    for cross_study_dataset in cross_study_datasets:
                        cross_study_prediction_path = os.path.join(single_drug_prediction_path, "cross_study")
                        f = f"cross_study_{cross_study_dataset.dataset_name}_split_{split}.csv"
                        if cross_study_dataset.dataset_name not in predictions["cross_study"]:
                            predictions["cross_study"][cross_study_dataset.dataset_name] = []
                        predictions["cross_study"][cross_study_dataset.dataset_name].append(
                            pd.read_csv(
                                os.path.join(cross_study_prediction_path, f),
                                index_col=0,
                            )
                        )

                    # Robustness predictions
                    for trial in range(n_trials_robustness):
                        robustness_path = os.path.join(single_drug_prediction_path, "robustness")
                        f = f"robustness_{trial+1}_split_{split}.csv"
                        if trial not in predictions["robustness"]:
                            predictions["robustness"][trial] = []
                        predictions["robustness"][trial].append(
                            pd.read_csv(os.path.join(robustness_path, f), index_col=0)
                        )

                    # Randomization predictions
                    if randomization_mode is not None:
                        randomization_test_views = get_randomization_test_views(
                            model=model_instance,
                            randomization_mode=randomization_mode,
                        )
                        for view in randomization_test_views:
                            randomization_path = os.path.join(single_drug_prediction_path, "randomization")
                            f = f"randomization_{view}_split_{split}.csv"
                            if view not in predictions["randomization"]:
                                predictions["randomization"][view] = []
                            predictions["randomization"][view].append(
                                pd.read_csv(
                                    os.path.join(randomization_path, f),
                                    index_col=0,
                                )
                            )

                # Save the consolidated predictions
                pd.concat(predictions["main"], axis=0).to_csv(
                    os.path.join(
                        out_path,
                        "predictions",
                        f"predictions_split_{split}.csv",
                    )
                )

                for dataset_name, dataset_predictions in predictions["cross_study"].items():
                    pd.concat(dataset_predictions, axis=0).to_csv(
                        os.path.join(
                            out_path,
                            "cross_study",
                            f"cross_study_{dataset_name}_split_{split}.csv",
                        )
                    )

                for trial, trial_predictions in predictions["robustness"].items():
                    pd.concat(trial_predictions, axis=0).to_csv(
                        os.path.join(
                            out_path,
                            "robustness",
                            f"robustness_{trial+1}_split_{split}.csv",
                        )
                    )

                for view, view_predictions in predictions["randomization"].items():
                    pd.concat(view_predictions, axis=0).to_csv(
                        os.path.join(
                            out_path,
                            "randomization",
                            f"randomization_{view}_split_{split}.csv",
                        )
                    )


def load_features(
    model: DRPModel, path_data: str, dataset: DrugResponseDataset
) -> tuple[Optional[FeatureDataset], Optional[FeatureDataset]]:
    """
    Load and reduce cell line and drug features for a given dataset.

    :param model: model to use, e.g., SimpleNeuralNetwork
    :param path_data: path to the data directory, e.g., data/
    :param dataset: dataset to load features for, e.g., GDSC2
    :returns: tuple of cell line and drug features
    """
    cl_features = model.load_cell_line_features(data_path=path_data, dataset_name=dataset.dataset_name)
    drug_features = model.load_drug_features(data_path=path_data, dataset_name=dataset.dataset_name)
    return cl_features, drug_features


@pipeline_function
def cross_study_prediction(
    dataset: DrugResponseDataset,
    model: DRPModel,
    test_mode: str,
    train_dataset: DrugResponseDataset,
    path_data: str,
    early_stopping_dataset: Optional[DrugResponseDataset],
    response_transformation: Optional[TransformerMixin],
    path_out: str,
    split_index: int,
    single_drug_id: Optional[str] = None,
) -> None:
    """
    Run the drug response prediction experiment on a cross-study dataset to assess the generalizability of the model.

    :param dataset: cross-study dataset, e.g., GDSC1 if trained on GDSC2
    :param model: model to use, e.g, SimpleNeuralNetwork
    :param test_mode: test mode one of "LPO", "LCO", "LDO" (leave-pair-out, leave-cell-line-out,
        leave-drug-out)
    :param train_dataset: training dataset, e.g., GDSC2
    :param path_data: path to the data directory, e.g., data/
    :param early_stopping_dataset: early stopping dataset
    :param response_transformation: normalizer to use for the response data, e.g., StandardScaler
    :param path_out: path to the output directory, e.g., results/
    :param split_index: index of the split
    :param single_drug_id: drug id to use for single drug models None for global models
    :raises ValueError: if feature loading fails or if the test mode is invalid
    """
    dataset = dataset.copy()
    os.makedirs(os.path.join(path_out, "cross_study"), exist_ok=True)
    if response_transformation:
        dataset.transform(response_transformation)

    # load features
    try:
        cl_features, drug_features = load_features(model, path_data, dataset)
    except ValueError as e:
        warnings.warn(str(e), stacklevel=2)
        return

    cell_lines_to_keep = cl_features.identifiers if cl_features is not None else None

    if single_drug_id is not None:
        drugs_to_keep = np.array([single_drug_id])
    else:
        drugs_to_keep = drug_features.identifiers if drug_features is not None else None

    print(
        f"Reducing cross study dataset ... feature data available for "
        f'{len(cell_lines_to_keep) if cell_lines_to_keep is not None else "all"} cell lines '
        f'and {len(drugs_to_keep)if drugs_to_keep is not None else "all"} drugs.'
    )

    # making sure there are no missing features. Only keep cell lines and drugs for which we have
    # a feature representation
    dataset.reduce_to(cell_line_ids=cell_lines_to_keep, drug_ids=drugs_to_keep)
    if early_stopping_dataset is not None:
        train_dataset.add_rows(early_stopping_dataset)
    # remove rows which overlap in the training. depends on the test mode
    if test_mode == "LPO":
        train_pairs = {
            f"{cl}_{drug}" for cl, drug in zip(train_dataset.cell_line_ids, train_dataset.drug_ids, strict=True)
        }
        dataset_pairs = [f"{cl}_{drug}" for cl, drug in zip(dataset.cell_line_ids, dataset.drug_ids, strict=True)]

        dataset.remove_rows(np.array([i for i, pair in enumerate(dataset_pairs) if pair in train_pairs]))
    elif test_mode == "LCO":
        train_cell_lines = train_dataset.cell_line_ids
        dataset.reduce_to(
<<<<<<< HEAD
            cell_line_ids=np.array([cl for cl in dataset.cell_line_ids if cl not in train_cell_lines]),
=======
            cell_line_ids=np.setdiff1d(dataset.cell_line_ids, train_cell_lines),
>>>>>>> afa9dda5
            drug_ids=None,
        )
    elif test_mode == "LDO":
        train_drugs = train_dataset.drug_ids
        dataset.reduce_to(
            cell_line_ids=None,
<<<<<<< HEAD
            drug_ids=np.array([drug for drug in dataset.drug_ids if drug not in train_drugs]),
=======
            drug_ids=np.setdiff1d(dataset.drug_ids, train_drugs),
>>>>>>> afa9dda5
        )
    else:
        raise ValueError(f"Invalid test mode: {test_mode}. Choose from LPO, LCO, LDO")
    if len(dataset) > 0:
        dataset.shuffle(random_state=42)
        dataset.predictions = model.predict(
            cell_line_ids=dataset.cell_line_ids,
            drug_ids=dataset.drug_ids,
            cell_line_input=cl_features,
            drug_input=drug_features,
        )
        if response_transformation:
            dataset.response = response_transformation.inverse_transform(dataset.response)
    else:
        dataset.predictions = np.array([])
    dataset.save(
        os.path.join(
            path_out,
            "cross_study",
            f"cross_study_{dataset.dataset_name}_split_{split_index}.csv",
        )
    )


@pipeline_function
def get_randomization_test_views(model: DRPModel, randomization_mode: list[str]) -> dict[str, list[str]]:
    """
    Get the views to use for the randomization tests.

    * For SVCC, a single cell line view (e.g., gene expression) is held constant while the others are randomized.
    * For SVCD, a single drug view (e.g., fingerprints) is held constant while the others are randomized.
    * For SVRC, a single cell line view is randomized while the others are held constant.
    * For SVRD, a single drug view is randomized while the others are held constant.

    :param model: model to use, e.g., SimpleNeuralNetwork
    :param randomization_mode: list of randomization modes to do, e.g., ["SVCC", "SVRC"]
    :returns: dictionary of randomization test views
    """
    cell_line_views = model.cell_line_views
    drug_views = model.drug_views
    randomization_test_views = {}
    if "SVCC" in randomization_mode:
        for view in cell_line_views:
            randomization_test_views[f"SVCC_{view}"] = [v for v in cell_line_views if v != view]
    if "SVCD" in randomization_mode:
        for view in drug_views:
            randomization_test_views[f"SVCD_{view}"] = [v for v in drug_views if v != view]
    if "SVRC" in randomization_mode:
        for view in cell_line_views:
            randomization_test_views[f"SVRC_{view}"] = [view]
    if "SVRD" in randomization_mode:
        for view in drug_views:
            randomization_test_views[f"SVRD_{view}"] = [view]

    return randomization_test_views


def robustness_test(
    n_trials: int,
    model: DRPModel,
    hpam_set: dict,
    path_data: str,
    train_dataset: DrugResponseDataset,
    test_dataset: DrugResponseDataset,
    early_stopping_dataset: Optional[DrugResponseDataset],
    path_out: str,
    split_index: int,
    response_transformation: Optional[TransformerMixin] = None,
):
    """
    Run robustness tests for the given model and dataset.

    This will run the model n times with different random seeds to get a distribution of the results.

    :param n_trials: number of trials to run
    :param model: model to evaluate
    :param hpam_set: hyperparameters to use
    :param path_data: path to the data directory
    :param train_dataset: training dataset
    :param test_dataset: test dataset
    :param early_stopping_dataset: early stopping dataset
    :param path_out: path to the output directory
    :param split_index: index of the split
    :param response_transformation: sklearn.preprocessing scaler like StandardScaler or MinMaxScaler to use to scale
        the target
    """
    robustness_test_path = os.path.join(path_out, "robustness")
    os.makedirs(robustness_test_path, exist_ok=True)
    for trial in range(n_trials):
        print(f"Running robustness test trial {trial+1}/{n_trials}")
        trial_file = os.path.join(
            robustness_test_path,
            f"robustness_{trial+1}_split_{split_index}.csv",
        )
        if not os.path.isfile(trial_file):
            robustness_train_predict(
                trial=trial,
                trial_file=trial_file,
                train_dataset=train_dataset,
                test_dataset=test_dataset,
                early_stopping_dataset=early_stopping_dataset,
                model=model,
                hpam_set=hpam_set,
                path_data=path_data,
                response_transformation=response_transformation,
            )


@pipeline_function
def robustness_train_predict(
    trial: int,
    trial_file: str,
    train_dataset: DrugResponseDataset,
    test_dataset: DrugResponseDataset,
    early_stopping_dataset: Optional[DrugResponseDataset],
    model: DRPModel,
    hpam_set: dict,
    path_data: str,
    response_transformation: Optional[TransformerMixin] = None,
):
    """
    Train and predict for the robustness test.

    :param trial: trial number
    :param trial_file: file to save the results to
    :param train_dataset: training dataset
    :param test_dataset: test dataset
    :param early_stopping_dataset: early stopping dataset
    :param model: model to evaluate
    :param hpam_set: hyperparameters to use
    :param path_data: path to the data directory, e.g., data/
    :param response_transformation: sklearn.preprocessing scaler like StandardScaler or MinMaxScaler to use to scale
    """
    train_dataset.shuffle(random_state=trial)
    test_dataset.shuffle(random_state=trial)
    if early_stopping_dataset is not None:
        early_stopping_dataset.shuffle(random_state=trial)
    test_dataset = train_and_predict(
        model=model,
        hpams=hpam_set,
        path_data=path_data,
        train_dataset=train_dataset,
        prediction_dataset=test_dataset,
        early_stopping_dataset=early_stopping_dataset,
        response_transformation=response_transformation,
    )
    test_dataset.save(trial_file)


def randomization_test(
    randomization_test_views: dict[str, list[str]],
    model: DRPModel,
    hpam_set: dict,
    path_data: str,
    train_dataset: DrugResponseDataset,
    test_dataset: DrugResponseDataset,
    early_stopping_dataset: Optional[DrugResponseDataset],
    path_out: str,
    split_index: int,
    randomization_type: str = "permutation",
    response_transformation=Optional[TransformerMixin],
) -> None:
    """
    Run randomization tests for the given model and dataset.

    :param randomization_test_views: views to use for the randomization tests.
        Key is the name of the randomization test and the value is a list of views to randomize
        e.g. {"randomize_genomics": ["copy_number_var", "mutation"],
        "methylation_only": ["gene_expression", "copy_number_var", "mutation"]}"
    :param model: model to evaluate
    :param hpam_set: hyperparameters to use
    :param path_data: path to the data directory
    :param train_dataset: training dataset
    :param test_dataset: test dataset
    :param early_stopping_dataset: early stopping dataset
    :param path_out: path to the output directory
    :param split_index: index of the split
    :param randomization_type: type of randomization to use. Choose from "permutation", "invariant".
        Default is "permutation" which permutes the features over the instances, keeping the
        distribution of the features the same but dissolving the relationship to the target.
        invariant randomization is done in a way that a key characteristic of the feature is preserved.
        In case of matrices, this is the mean and standard deviation of the feature view for this
        instance, for networks it is the degree distribution.
    :param response_transformation: sklearn.preprocessing scaler like StandardScaler or MinMaxScaler
        to use to scale the target
    """
    for test_name, views in randomization_test_views.items():
        randomization_test_path = os.path.join(path_out, "randomization")
        os.makedirs(randomization_test_path, exist_ok=True)

        randomization_test_file = os.path.join(
            randomization_test_path,
            f"randomization_{test_name}_split_{split_index}.csv",
        )
        if not os.path.isfile(randomization_test_file):  # if this splits test has not been run yet
            for view in views:
                print(f"Randomizing view {view} for randomization test {test_name} ...")
                randomize_train_predict(
                    view=view,
                    test_name=test_name,
                    randomization_type=randomization_type,
                    randomization_test_file=randomization_test_file,
                    model=model,
                    hpam_set=hpam_set,
                    path_data=path_data,
                    train_dataset=train_dataset,
                    test_dataset=test_dataset,
                    early_stopping_dataset=early_stopping_dataset,
                    response_transformation=response_transformation,
                )
        else:
            print(f"Randomization test {test_name} already exists. Skipping.")


@pipeline_function
def randomize_train_predict(
    view: str,
    test_name: str,
    randomization_type: str,
    randomization_test_file: str,
    model: DRPModel,
    hpam_set: dict,
    path_data: str,
    train_dataset: DrugResponseDataset,
    test_dataset: DrugResponseDataset,
    early_stopping_dataset: Optional[DrugResponseDataset],
    response_transformation: Optional[TransformerMixin],
) -> None:
    """
    Randomize the features for a given view and run the model.

    :param view: view to randomize, e.g., gene_expression
    :param test_name: name of the randomization test, e.g., SVRC_gene_expression
    :param randomization_type: type of randomization to use, e.g., permutation
    :param randomization_test_file: file to save the results to
    :param model: model to evaluate
    :param hpam_set: hyperparameters to use
    :param path_data: path to the data directory
    :param train_dataset: training dataset
    :param test_dataset: test dataset
    :param early_stopping_dataset: early stopping dataset
    :param response_transformation: sklearn.preprocessing scaler like StandardScaler or MinMaxScaler to use to scale
    """
    cl_features, drug_features = load_features(model, path_data, train_dataset)

    # Handle case where both features are None early on
    if cl_features is None and drug_features is None:
        warnings.warn(
            "Both cl_features and drug_features are None. Skipping randomization test.",
            stacklevel=2,
        )
        return

    # Check if view is in either feature set, if not, warn and skip
    if (cl_features is not None and view not in cl_features.get_view_names()) and (
        drug_features is not None and view not in drug_features.get_view_names()
    ):
        warnings.warn(
            f"View {view} not found in features. Skipping randomization test {test_name} which includes this view.",
            stacklevel=2,
        )
        return

    cl_features_rand = cl_features.copy() if cl_features is not None else None
    drug_features_rand = drug_features.copy() if drug_features is not None else None
    if cl_features_rand is not None and view in cl_features.get_view_names():
        cl_features_rand.randomize_features(view, randomization_type=randomization_type)
    elif drug_features_rand is not None and view in drug_features.get_view_names():
        drug_features_rand.randomize_features(view, randomization_type=randomization_type)

    test_dataset_rand = train_and_predict(
        model=model,
        hpams=hpam_set,
        path_data=path_data,
        train_dataset=train_dataset,
        prediction_dataset=test_dataset,
        early_stopping_dataset=early_stopping_dataset,
        response_transformation=response_transformation,
        cl_features=cl_features_rand,
        drug_features=drug_features_rand,
    )
    test_dataset_rand.save(randomization_test_file)


def split_early_stopping(
    validation_dataset: DrugResponseDataset, test_mode: str
) -> tuple[DrugResponseDataset, DrugResponseDataset]:
    """
    Split the validation dataset into a validation and early stopping dataset.

    :param validation_dataset: validation dataset
    :param test_mode: test mode one of "LPO", "LCO", "LDO" (leave-pair-out, leave-cell-line-out, leave-drug-out)
    :returns: tuple of validation and early stopping datasets
    """
    validation_dataset.shuffle(random_state=42)
    cv_v = validation_dataset.split_dataset(
        n_cv_splits=4,
        mode=test_mode,
        split_validation=False,
        random_state=42,
    )
    # take the first fold of a 4 cv as the split ie. 3/4 for validation and 1/4 for early stopping
    validation_dataset = cv_v[0]["train"]
    early_stopping_dataset = cv_v[0]["test"]
    return validation_dataset, early_stopping_dataset


@pipeline_function
def train_and_predict(
    model: DRPModel,
    hpams: dict,
    path_data: str,
    train_dataset: DrugResponseDataset,
    prediction_dataset: DrugResponseDataset,
    early_stopping_dataset: Optional[DrugResponseDataset] = None,
    response_transformation: Optional[TransformerMixin] = None,
    cl_features: Optional[FeatureDataset] = None,
    drug_features: Optional[FeatureDataset] = None,
) -> DrugResponseDataset:
    """
    Train the model and predict the response for the prediction dataset.

    :param model: model to use, e.g., SimpleNeuralNetwork
    :param hpams: hyperparameters to use
    :param path_data: path to the data directory, e.g., data/
    :param train_dataset: training dataset
    :param prediction_dataset: prediction dataset
    :param early_stopping_dataset: early stopping dataset, optional
    :param response_transformation: normalizer to use for the response data, e.g., StandardScaler
    :param cl_features: cell line features
    :param drug_features: drug features
    :returns: prediction dataset with predictions
    """
    model.build_model(hyperparameters=hpams)
    assert train_dataset.dataset_name is not None
    if cl_features is None:
        print("Loading cell line features ...")
        cl_features = model.load_cell_line_features(data_path=path_data, dataset_name=train_dataset.dataset_name)
    if drug_features is None:
        print("Loading drug features ...")
        drug_features = model.load_drug_features(data_path=path_data, dataset_name=train_dataset.dataset_name)

    cell_lines_to_keep = cl_features.identifiers if cl_features is not None else None
    drugs_to_keep = drug_features.identifiers if drug_features is not None else None

    # making sure there are no missing features:
    len_train_before = len(train_dataset)
    len_pred_before = len(prediction_dataset)
    train_dataset.reduce_to(cell_line_ids=cell_lines_to_keep, drug_ids=drugs_to_keep)
    prediction_dataset.reduce_to(cell_line_ids=cell_lines_to_keep, drug_ids=drugs_to_keep)
    print(f"Reduced training dataset from {len_train_before} to {len(train_dataset)}")
    print(f"Reduced prediction dataset from {len_pred_before} to {len(prediction_dataset)}")

    if early_stopping_dataset is not None:
        len_es_before = len(early_stopping_dataset)
        early_stopping_dataset.reduce_to(cell_line_ids=cell_lines_to_keep, drug_ids=drugs_to_keep)
        print(f"Reduced early stopping dataset from {len_es_before} to {len(early_stopping_dataset)}")

    if response_transformation:
        train_dataset.fit_transform(response_transformation)
        if early_stopping_dataset is not None:
            early_stopping_dataset.transform(response_transformation)
        prediction_dataset.transform(response_transformation)

    print("Training model ...")
    model.train(
        output=train_dataset,
        cell_line_input=cl_features,
        drug_input=drug_features,
        output_earlystopping=early_stopping_dataset,
    )
    if len(prediction_dataset) > 0:
        prediction_dataset.predictions = model.predict(
            cell_line_ids=prediction_dataset.cell_line_ids,
            drug_ids=prediction_dataset.drug_ids,
            cell_line_input=cl_features,
            drug_input=drug_features,
        )

        if response_transformation:
            prediction_dataset.inverse_transform(response_transformation)
    else:
        prediction_dataset.predictions = np.array([])

    return prediction_dataset


def train_and_evaluate(
    model: DRPModel,
    hpams: dict[str, list],
    path_data: str,
    train_dataset: DrugResponseDataset,
    validation_dataset: DrugResponseDataset,
    early_stopping_dataset: Optional[DrugResponseDataset] = None,
    response_transformation: Optional[TransformerMixin] = None,
    metric: str = "rmse",
) -> dict[str, float]:
    """
    Train and evaluate the model, i.e., call train_and_predict() and then evaluate().

    :param model: model to use
    :param hpams: hyperparameters to use
    :param path_data: path to the data directory
    :param train_dataset: training dataset
    :param validation_dataset: validation dataset
    :param early_stopping_dataset: early stopping dataset
    :param response_transformation: normalizer to use for the response data
    :param metric: metric to evaluate the model on
    :returns: dictionary of the evaluation results, e.g., {"RMSE": 0.1}
    """
    validation_dataset = train_and_predict(
        model=model,
        hpams=hpams,
        path_data=path_data,
        train_dataset=train_dataset,
        prediction_dataset=validation_dataset,
        early_stopping_dataset=early_stopping_dataset,
        response_transformation=response_transformation,
    )
    return evaluate(validation_dataset, metric=[metric])


def hpam_tune(
    model: DRPModel,
    train_dataset: DrugResponseDataset,
    validation_dataset: DrugResponseDataset,
    hpam_set: list[dict],
    early_stopping_dataset: Optional[DrugResponseDataset] = None,
    response_transformation: Optional[TransformerMixin] = None,
    metric: str = "RMSE",
    path_data: str = "data",
) -> dict:
    """
    Tune the hyperparameters for the given model in an iterative manner.

    :param model: model to use
    :param train_dataset: training dataset
    :param validation_dataset: validation dataset
    :param hpam_set: hyperparameters to tune
    :param early_stopping_dataset: early stopping dataset
    :param response_transformation: normalizer to use for the response data
    :param metric: metric to evaluate which model is the best
    :param path_data: path to the data directory, e.g., data/
    :returns: best hyperparameters
    :raises AssertionError: if hpam_set is empty
    """
    if len(hpam_set) == 0:
        raise AssertionError("hpam_set must contain at least one hyperparameter configuration")
    if len(hpam_set) == 1:
        return hpam_set[0]

    best_hyperparameters = None
    mode = get_mode(metric)
    best_score = float("inf") if mode == "min" else float("-inf")
    for hyperparameter in hpam_set:
        print(f"Training model with hyperparameters: {hyperparameter}")
        score = train_and_evaluate(
            model=model,
            hpams=hyperparameter,
            path_data=path_data,
            train_dataset=train_dataset,
            validation_dataset=validation_dataset,
            early_stopping_dataset=early_stopping_dataset,
            metric=metric,
            response_transformation=response_transformation,
        )[metric]

        if np.isnan(score):
            continue

        if (mode == "min" and score < best_score) or (mode == "max" and score > best_score):
            print(f"current best {metric} score: {np.round(score, 3)}")
            best_score = score
            best_hyperparameters = hyperparameter

    if best_hyperparameters is None:
        warnings.warn("all hpams lead to NaN respone. using last hpam combination.", stacklevel=2)
        best_hyperparameters = hyperparameter

    return best_hyperparameters


def hpam_tune_raytune(
    model: DRPModel,
    train_dataset: DrugResponseDataset,
    validation_dataset: DrugResponseDataset,
    early_stopping_dataset: Optional[DrugResponseDataset],
    hpam_set: list[dict],
    response_transformation: Optional[TransformerMixin] = None,
    metric: str = "RMSE",
    ray_path: str = "raytune",
    path_data: str = "data",
) -> dict:
    """
    Tune the hyperparameters for the given model using raytune.

    :param model: model to use
    :param train_dataset: training dataset
    :param validation_dataset: validation dataset
    :param early_stopping_dataset: early stopping dataset
    :param hpam_set: hyperparameters to tune
    :param response_transformation: normalizer to use for the response data
    :param metric: metric to evaluate which model is the best
    :param ray_path: path to the raytune directory
    :param path_data: path to the data directory, e.g., data/
    :returns: best hyperparameters
    """
    if len(hpam_set) == 1:
        return hpam_set[0]
    ray.init(_temp_dir=os.path.join(os.path.expanduser("~"), "raytmp"))
    if torch.cuda.is_available():
        resources_per_trial = {"gpu": 1}  # TODO make this user defined
    else:
        resources_per_trial = {"cpu": 1}  # TODO make this user defined
    analysis = tune.run(
        lambda hpams: train_and_evaluate(
            model=model,
            hpams=hpams,
            path_data=path_data,
            train_dataset=train_dataset,
            validation_dataset=validation_dataset,
            early_stopping_dataset=early_stopping_dataset,
            metric=metric,
            response_transformation=response_transformation,
        ),
        config=tune.grid_search(hpam_set),
        mode="min",
        num_samples=5,
        resources_per_trial=resources_per_trial,
        chdir_to_trial_dir=False,
        verbose=0,
        storage_path=ray_path,
    )

    mode = get_mode(metric)
    best_config = analysis.get_best_config(metric=metric, mode=mode)
    return best_config


@pipeline_function
def make_model_list(models: list[type[DRPModel]], response_data: DrugResponseDataset) -> dict[str, str]:
    """
    Make a list of models to evaluate: if it is a single drug model, add the drug id to the model name.

    :param models: list of models to evaluate
    :param response_data: response data, needed to get the unique drugs for single drug models
    :returns: dictionary of model names: model class, e.g., {"SimpleNeuralNetwork": "SimpleNeuralNetwork",
        "MOLIR.Afatinib": "MOLIR"}
    """
    model_list = {}
    unique_drugs = np.unique(response_data.drug_ids)
    for model in models:
        if issubclass(model, SingleDrugModel):
            for drug in unique_drugs:
                model_list[f"{model.model_name}.{drug}"] = str(model.model_name)
        else:
            model_list[str(model.model_name)] = str(model.model_name)
    return model_list


@pipeline_function
def get_model_name_and_drug_id(model_name: str) -> tuple[str, Optional[str]]:
    """
    Get the model name and drug id from the model name.

    :param model_name: model name, e.g., SimpleNeuralNetwork or MOLIR.Afatinib
    :returns: tuple of model name and, potentially drug id if it is a single drug model
    :raises AssertionError: if the model name is not found in the model factory
    """
    if model_name in MULTI_DRUG_MODEL_FACTORY:
        return model_name, None
    else:
        name_split = model_name.split(".")
        model_name = name_split[0]
        if model_name not in SINGLE_DRUG_MODEL_FACTORY:
            raise AssertionError(
                f"Model {model_name} not found in MODEL_FACTORY or SINGLE_DRUG_MODEL_FACTORY. "
                "Please add the model to the factory."
            )
        drug_id = name_split[1]

        return model_name, drug_id


@pipeline_function
def get_datasets_from_cv_split(
    split: dict[str, DrugResponseDataset], model_class: type[DRPModel], model_name: str, drug_id: Optional[str] = None
) -> tuple[DrugResponseDataset, DrugResponseDataset, Optional[DrugResponseDataset], DrugResponseDataset]:
    """
    Get train, validation, (early stopping), and test datasets from the CV split.

    :param split: dictionary of the CV split
    :param model_class: model class
    :param model_name: model name
    :param drug_id: drug id for single drug models
    :returns: tuple of train, validation, (early stopping), and test datasets
    """
    train_dataset = split["train"]
    validation_dataset = split["validation"]
    test_dataset = split["test"]

    if model_class.early_stopping:
        validation_dataset = split["validation_es"]
        early_stopping_dataset = split["early_stopping"]
    else:
        early_stopping_dataset = None

    if model_name in SINGLE_DRUG_MODEL_FACTORY.keys():
        output_mask = train_dataset.drug_ids == drug_id
        train_cp = train_dataset.copy()
        train_cp.mask(output_mask)
        validation_mask = validation_dataset.drug_ids == drug_id
        val_cp = validation_dataset.copy()
        val_cp.mask(validation_mask)
        test_mask = test_dataset.drug_ids == drug_id
        test_cp = test_dataset.copy()
        test_cp.mask(test_mask)
        if early_stopping_dataset is not None:
            es_mask = early_stopping_dataset.drug_ids == drug_id
            es_cp = early_stopping_dataset.copy()
            es_cp.mask(es_mask)
            return train_cp, val_cp, es_cp, test_cp
        return train_cp, val_cp, None, test_cp

    return (
        train_dataset,
        validation_dataset,
        early_stopping_dataset,
        test_dataset,
    )


@pipeline_function
def generate_data_saving_path(model_name, drug_id, result_path, suffix) -> str:
    """
    Generate a path to save data to.

    For single drug models, the path is result_path/model_name/drugs/drug_id/suffix.
    For all others, it is result_path/model_name/suffix.
    :param model_name: model name
    :param drug_id: drug id
    :param result_path: path to the results directory
    :param suffix: suffix to add to the path, e.g., "predictions", "best_hpams", "randomization", "robustness"
    :returns: path to save data to
    """
    is_single_drug_model = model_name in SINGLE_DRUG_MODEL_FACTORY
    if is_single_drug_model:
        model_path = os.path.join(result_path, model_name, "drugs", drug_id, suffix)
    else:
        model_path = os.path.join(result_path, model_name, suffix)
    os.makedirs(model_path, exist_ok=True)
    return model_path<|MERGE_RESOLUTION|>--- conflicted
+++ resolved
@@ -507,22 +507,14 @@
     elif test_mode == "LCO":
         train_cell_lines = train_dataset.cell_line_ids
         dataset.reduce_to(
-<<<<<<< HEAD
-            cell_line_ids=np.array([cl for cl in dataset.cell_line_ids if cl not in train_cell_lines]),
-=======
             cell_line_ids=np.setdiff1d(dataset.cell_line_ids, train_cell_lines),
->>>>>>> afa9dda5
             drug_ids=None,
         )
     elif test_mode == "LDO":
         train_drugs = train_dataset.drug_ids
         dataset.reduce_to(
             cell_line_ids=None,
-<<<<<<< HEAD
-            drug_ids=np.array([drug for drug in dataset.drug_ids if drug not in train_drugs]),
-=======
             drug_ids=np.setdiff1d(dataset.drug_ids, train_drugs),
->>>>>>> afa9dda5
         )
     else:
         raise ValueError(f"Invalid test mode: {test_mode}. Choose from LPO, LCO, LDO")
@@ -855,9 +847,11 @@
     :param cl_features: cell line features
     :param drug_features: drug features
     :returns: prediction dataset with predictions
+    :raises ValueError: if train_dataset does not have a dataset_name
     """
     model.build_model(hyperparameters=hpams)
-    assert train_dataset.dataset_name is not None
+    if train_dataset.dataset_name is None:
+        raise ValueError("train_dataset must have a dataset_name")
     if cl_features is None:
         print("Loading cell line features ...")
         cl_features = model.load_cell_line_features(data_path=path_data, dataset_name=train_dataset.dataset_name)
