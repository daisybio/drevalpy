"""Utility functions for datasets."""

import os
import zipfile

import networkx as nx
import numpy as np
import requests
from numpy.typing import ArrayLike


def download_dataset(
    dataset_name: str,
    data_path: str = "data",
    redownload: bool = False,
):
    """
    Download the latets dataset from Zenodo.

    :param dataset: dataset name, e.g., "GDSC1", "GDSC2" or "CCLE"
    :param data_path: where to save the data
    :param redownload: whether to redownload the data
    :return:
    """
    file_name = f"{dataset_name}.zip"
    file_path = os.path.join(data_path, file_name)
    extracted_folder_path = os.path.join(data_path, dataset_name) 

    # Check if the extracted data exists and skip download if not redownloading
    if os.path.exists(extracted_folder_path) and not redownload:
        print(f"{dataset_name} is already extracted, skipping download.")
    else:
        url = "https://zenodo.org/doi/10.5281/zenodo.12633909"
        # Fetch the latest record
        response = requests.get(url, timeout=60)
        if response.status_code != 200:
            raise requests.exceptions.HTTPError(f"Error fetching record: {response.status_code}")
        latest_url = response.links["linkset"]["url"]
        response = requests.get(latest_url, timeout=60)
        if response.status_code != 200:
            raise requests.exceptions.HTTPError(f"Error fetching record: {response.status_code}")
        data = response.json()

        # Ensure the save path exists
        os.makedirs(data_path, exist_ok=True)

        # Download each file
        name_to_url = {file["key"]: file["links"]["self"] for file in data["files"]}
        file_url = name_to_url[file_name]
        # Download the file
        print(f"Downloading {dataset_name} from {file_url}...")
        response = requests.get(file_url, timeout=60)
        if response.status_code != 200:
<<<<<<< HEAD
            raise requests.exceptions.HTTPError(f"Error downloading file {dataset}: " f"{response.status_code}")
=======
            raise requests.exceptions.HTTPError(f"Error downloading file {dataset_name}: " f"{response.status_code}")
>>>>>>> af3d49d4

        # Save the file
        with open(file_path, "wb") as f:
            f.write(response.content)

        with zipfile.ZipFile(file_path, "r") as z:
            for member in z.infolist():
                if not member.filename.startswith("__MACOSX/"):
                    z.extract(member, data_path)
        os.remove(file_path)  # Remove zip file after extraction

        print(f"{dataset_name} data downloaded and extracted to {data_path}")


def randomize_graph(original_graph: nx.Graph) -> nx.Graph:
    """
    Randomizes the graph by shuffling the edges while preserving the degree sequence.

    :param original_graph: The original graph
    :return: Randomized graph with the same degree sequence and node attributes
    """
    # Get the degree sequence from the original graph
    degree_sequence = [degree for node, degree in original_graph.degree()]

    # Generate a new graph with the expected degree sequence
    new_graph = nx.expected_degree_graph(degree_sequence, seed=1234)

    # Remap nodes to the original labels
    mapping = dict(zip(new_graph.nodes(), original_graph.nodes(), strict=True))
    new_graph = nx.relabel_nodes(new_graph, mapping)

    # Copy node attributes from the original graph to the new graph
    for node, data in original_graph.nodes(data=True):
        new_graph.nodes[node].update(data)

    # Get the edge attributes from the original graph
    edge_attributes = list(original_graph.edges(data=True))

    # Assign random edge attributes to the new edges
    for edge in new_graph.edges():
        random_idx = int(np.random.randint(len(edge_attributes)))
        _, _, attr = edge_attributes[random_idx]
        new_graph[edge[0]][edge[1]].update(attr)

    return new_graph


def permute_features(
    features: dict,
    identifiers: ArrayLike,
    views_to_permute: list,
    all_views: list,
) -> dict:
    """
    Permute the specified views for each entity (= cell line or drug).

    E.g. each cell line gets the feature vector/graph/image... of another cell line.
    Drawn without replacement.
    :param features: dictionary of features
    :param identifiers: array of identifiers
    :param views_to_permute: list of views to permute
    :param all_views: list of all views
    :return: permuted features
    """
    return {
<<<<<<< HEAD
        entity: {view: (features[entity][view] if view not in views_to_permute else features[other_entity][view]) for view in all_views}
=======
        entity: {
            view: (features[entity][view] if view not in views_to_permute else features[other_entity][view])
            for view in all_views
        }
>>>>>>> af3d49d4
        for entity, other_entity in zip(identifiers, np.random.permutation(identifiers), strict=True)
    }<|MERGE_RESOLUTION|>--- conflicted
+++ resolved
@@ -51,11 +51,7 @@
         print(f"Downloading {dataset_name} from {file_url}...")
         response = requests.get(file_url, timeout=60)
         if response.status_code != 200:
-<<<<<<< HEAD
-            raise requests.exceptions.HTTPError(f"Error downloading file {dataset}: " f"{response.status_code}")
-=======
             raise requests.exceptions.HTTPError(f"Error downloading file {dataset_name}: " f"{response.status_code}")
->>>>>>> af3d49d4
 
         # Save the file
         with open(file_path, "wb") as f:
@@ -121,13 +117,9 @@
     :return: permuted features
     """
     return {
-<<<<<<< HEAD
-        entity: {view: (features[entity][view] if view not in views_to_permute else features[other_entity][view]) for view in all_views}
-=======
         entity: {
             view: (features[entity][view] if view not in views_to_permute else features[other_entity][view])
             for view in all_views
         }
->>>>>>> af3d49d4
         for entity, other_entity in zip(identifiers, np.random.permutation(identifiers), strict=True)
     }